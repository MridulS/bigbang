import bigbang.mailman as mailman
import bigbang.graph as graph
from bigbang.parse import get_date
from bigbang.functions import *
import pandas as pd
import datetime
import matplotlib.pyplot as plt
import numpy as np
import math
import pytz
import pickle
import os

<<<<<<< HEAD
=======
URLS_FILE = "urls.txt"
for url in open(URLS_FILE):
    url = url.rstrip()
    break  # just grab the first one, for now
>>>>>>> 7b434dcd

def process_messages(messages):
    dates = []
    froms = []
    broke = []

    for m in messages:
        m_from = m.get('From')
        froms.append(m_from)
    
        try:
            date = get_date(m)
            dates.append(date)
        except Exception as e:
            print e
            dates.append(pd.NaT)
            broke.append(m)

    return dates, froms, broke

def to_dataframe(dates,froms):
    # just drop the missing values for now
    data = pd.DataFrame({'Date':dates,'From':froms}).dropna()

    # because sometimes somebody sends a messages from the future
    data = data[data['Date'] < datetime.datetime.now(pytz.utc)]

    return data

def activity(messages):
    dates, froms, broke = process_messages(messages)

    data = to_dataframe(dates,froms)

    ## an array
    ## * columns are From addresses
    ## * rows are ordinal days
    ## * values are number of messages sent From x on day y
    from_list = list(set(froms))
    days = [d.toordinal() for d in data['Date']]

    activity = np.zeros([len(from_list),max(days)-min(days)+1])
    
    # the ordinal day semantics of position 0 in the activity array
    day_offset = data['Date'].min().toordinal()

    for values in data.values:
        date = values[0]
        m_from = values[1]
        
        m_from_i = from_list.index(m_from)
        day_i = date.toordinal() - day_offset

        activity[m_from_i,day_i] = activity[m_from_i,day_i] + 1

    return activity, np.arange(min(days),max(days)+1), from_list


def compute_ascendancy(messages,duration=50):
    print('compute ascendancy')
    dated_messages = {}

    for m in messages:
        d = get_date(m)

        if d is not None and d < datetime.datetime.now(pytz.utc):
            o = d.toordinal()        
            dated_messages[o] = dated_messages.get(o,[])
            dated_messages[o].append(m)

    days = [k for k in dated_messages.keys()]
    day_offset = min(days)
    epoch = max(days)-min(days)

    ascendancy = np.zeros([max(days)-min(days)+1])
    capacity = np.zeros(([max(days)-min(days)+1]))

    for i in range(epoch):
        min_d = min(days) + i
        max_d = min_d + duration

        block_messages = []

        for d in range(min_d,max_d):
            block_messages.extend(dated_messages.get(d,[]))

        b_IG = graph.messages_to_interaction_graph(block_messages)
        b_matrix = graph.interaction_graph_to_matrix(b_IG)

        ascendancy[min_d-day_offset] = graph.ascendancy(b_matrix)
        capacity[min_d-day_offset] = graph.capacity(b_matrix)

    return ascendancy, capacity


urls = ["http://mail.scipy.org/pipermail/ipython-dev/",
        "http://mail.scipy.org/pipermail/ipython-user/",
        "http://mail.scipy.org/pipermail/scipy-dev/",
        "http://mail.scipy.org/pipermail/scipy-user/",
        "http://mail.scipy.org/pipermail/numpy-discussion/"]


activities = []

if os.path.exists('save.p'):
    activities = pickle.load(open('save.p','rb'))
else:
    mlists = [mailman.open_list_archives(url) for url in urls]
    activities = [(activity(ml),compute_ascendancy(ml)) for ml in mlists]
    pickle.dump(activities,open('save.p','wb'))

#total_activity = [np.sum(activity,0) for activity,dates,from_l in activities]
#participant_activity1 = [np.sum(activity > 0,0) for activity,dates,from_l in activities]

smooth_factor = 50

for i, ((activity,dates,froml),(ascendancy,capacity)) in enumerate([activities[4]]):

    colors = 'rgbkm'

    total_activity = np.sum(activity,0)

    smooth_activity = smooth(total_activity,smooth_factor)
    cropped_capacity = capacity[smooth_factor:-smooth_factor]
    
    scaled_activity = smooth_activity * np.mean(cropped_capacity) / np.mean(smooth_activity)

    plt.plot_date(
        #use convolve?
        dates[smooth_factor:-smooth_factor],
        scaled_activity,'-'+colors[i],
        label=mailman.get_list_name(urls[i]) + ' activity',xdate=True)

    print urls[i]
    print dates.shape
    print ascendancy.shape
    plt.plot_date(
        dates,
        capacity-ascendancy,":"+colors[i],
        label=(mailman.get_list_name(urls[i]) + ' overhead'),xdate=True)



plt.legend()
plt.show()


#plt.plot(ascendancy,'o')
#plt.plot(capacity,'y')

#plt.show()<|MERGE_RESOLUTION|>--- conflicted
+++ resolved
@@ -11,13 +11,10 @@
 import pickle
 import os
 
-<<<<<<< HEAD
-=======
 URLS_FILE = "urls.txt"
 for url in open(URLS_FILE):
     url = url.rstrip()
     break  # just grab the first one, for now
->>>>>>> 7b434dcd
 
 def process_messages(messages):
     dates = []
