--- conflicted
+++ resolved
@@ -16,12 +16,7 @@
 import bigbang.parse as parse
 import bigbang.analysis.process as process
 import bigbang.utils as utils
-<<<<<<< HEAD
-from bigbang import repo_loader
-=======
-import bigbang.w3crawl as w3crawl
 from bigbang.analysis import repo_loader
->>>>>>> 2c41b5c0
 from config.config import CONFIG
 
 test_txt = ""
