{
 "cells": [
  {
   "cell_type": "markdown",
   "metadata": {},
   "source": [
    "<b>This notebook divide a single mailing list corpus into threads.</b> \n",
    "\n",
    "What it does:\n",
    "-identifies the more participated threads\n",
    "-identifies the long lasting threads\n",
    "-export each thread's emails into seperate .csv files, setting thresholds of participation and duration\n",
    "\n",
    "Parameters to set options:\n",
    "-set a single URL related to a mailing list, setting the 'url' variable\n",
    "-it exports files in the file path specified in the variable ‘path’\n",
    "-you can set a threshold of participation and of duration for the threads to export, by setting 'min_participation' and 'min_duration' variables"
   ]
  },
  {
   "cell_type": "code",
   "execution_count": 1,
   "metadata": {},
   "outputs": [],
   "source": [
    "from bigbang.archive import Archive\n",
    "from bigbang.archive import load as load_archive\n",
    "from bigbang.analysis.thread import Thread\n",
    "from bigbang.analysis.thread import Node\n",
    "from bigbang.utils import remove_quoted\n",
    "import matplotlib.pyplot as plt\n",
    "import datetime\n",
    "import pandas as pd\n",
    "import csv\n",
    "from collections import defaultdict\n",
    "import os"
   ]
  },
  {
   "cell_type": "markdown",
   "metadata": {},
   "source": [
    "First, collect data from a public email archive."
   ]
  },
  {
   "cell_type": "code",
   "execution_count": 2,
   "metadata": {},
   "outputs": [],
   "source": [
    "#Insert a list of archive names\n",
    "archives_names = [\"ietf\"]\n",
    "\n",
    "cwd = os.getcwd()  \n",
    "\n",
    "archives_paths = list()\n",
    "for archive_name in archives_names:\n",
    "    archives_paths.append('../../archives/'+archive_name+'.csv')\n",
    "    \n",
    "\n",
    "archives_list = [load_archive(archive_path).data for archive_path in archives_paths]\n",
    "    \n",
    "archives = Archive(pd.concat(archives_list))\n",
    "\n",
    "archives_data = archives.data"
   ]
  },
  {
<<<<<<< HEAD
=======
   "cell_type": "code",
   "execution_count": null,
   "metadata": {},
   "outputs": [],
   "source": []
  },
  {
>>>>>>> 78f8e1b1
   "cell_type": "markdown",
   "metadata": {},
   "source": [
    "Let's check the number of threads in this mailing list corpus"
   ]
  },
  {
   "cell_type": "code",
   "execution_count": 3,
   "metadata": {},
   "outputs": [
    {
     "name": "stdout",
     "output_type": "stream",
     "text": [
      "24782\n"
     ]
    }
   ],
   "source": [
    "print(len(archives.get_threads()))"
   ]
  },
  {
   "cell_type": "markdown",
   "metadata": {},
   "source": [
    "We can  plot the number of people participating in each thread."
   ]
  },
  {
   "cell_type": "code",
   "execution_count": 4,
   "metadata": {
    "scrolled": true
   },
   "outputs": [
    {
     "data": {
      "image/png": "iVBORw0KGgoAAAANSUhEUgAAAYMAAAEGCAYAAACHGfl5AAAAOXRFWHRTb2Z0d2FyZQBNYXRwbG90bGliIHZlcnNpb24zLjQuMywgaHR0cHM6Ly9tYXRwbG90bGliLm9yZy/MnkTPAAAACXBIWXMAAAsTAAALEwEAmpwYAAAUrUlEQVR4nO3dfbRddX3n8feniSiikkAyGRbJGNqmdVFXDZDFw4hO1E4IONPgquPDsiU6jKkjtji1awadzkDVdsHqVC19wEHNADOOQH0iVTTGFMbWFkjCUwKIpBiHZAGJDaLWNSr6nT/275Tj9d6b+3zuTd6vtc46e//Ofvj9ztn3fvbeZ+/fSVUhSTqy/dSgKyBJGjzDQJJkGEiSDANJEoaBJAmYP+gKTNSiRYtq+fLlg66GJM0pO3bs+EZVLR5aPmfDYPny5Wzfvn3Q1ZCkOSXJ14cr9zSRJMkwkCQZBpIkDANJEoaBJAnDQJKEYSBJwjCQJGEYSJKYw3cgT8bySz474Xn3XP7KKayJJM0OHhlIkgwDSZJhIEnCMJAkYRhIkjAMJEkYBpIkDANJEoaBJAnDQJKEYSBJwjCQJGEYSJIwDCRJGAaSJAwDSRKGgSQJw0CShGEgScIwkCRhGEiSMAwkSRgGkiTGEAZJliW5Jcn9Se5LcnErPy7JliQPteeFrTxJrkyyO8m9SU7tW9b6Nv1DSdb3lZ+WZGeb58okmY7GSpKGN5Yjg6eAd1TVycCZwEVJTgYuAbZW1QpgaxsHOBdY0R4bgKugCw/gUuAM4HTg0l6AtGne3Dff2sk3TZI0VocMg6p6tKrubMPfBh4ATgTWAde2ya4Fzm/D64DrqnMbsCDJCcA5wJaqOlhVTwBbgLXttedV1W1VVcB1fcuSJM2AcX1nkGQ5cApwO7Ckqh5tLz0GLGnDJwKP9M22t5WNVr53mPLh1r8hyfYk2w8cODCeqkuSRjHmMEjyHOATwNur6lv9r7U9+priuv2Eqrq6qlZV1arFixdP9+ok6YgxpjBI8gy6IPhoVX2yFT/eTvHQnve38n3Asr7Zl7ay0cqXDlMuSZohY7maKMBHgAeq6n19L20CelcErQdu6iu/oF1VdCbwZDudtBlYk2Rh++J4DbC5vfatJGe2dV3QtyxJ0gyYP4ZpXgz8GrAzyd2t7F3A5cCNSS4Evg68pr12M3AesBv4LvAmgKo6mOQ9wLY23bur6mAbfitwDXA08Ln2kCTNkEOGQVX9NTDSdf+vGGb6Ai4aYVkbgY3DlG8HXnioukiSpod3IEuSDANJkmEgScIwkCRhGEiSMAwkSRgGkiQMA0kShoEkCcNAkoRhIEnCMJAkYRhIkjAMJEkYBpIkDANJEoaBJAnDQJKEYSBJwjCQJGEYSJIwDCRJGAaSJAwDSRKGgSQJw0CShGEgScIwkCRhGEiSMAwkSRgGkiQMA0kShoEkCcNAkoRhIEnCMJAkMYYwSLIxyf4ku/rKLkuyL8nd7XFe32vvTLI7yYNJzukrX9vKdie5pK/8pCS3t/Ibkhw1lQ2UJB3aWI4MrgHWDlP+/qpa2R43AyQ5GXgd8Attnj9LMi/JPOBPgXOBk4HXt2kBrmjL+lngCeDCyTRIkjR+hwyDqvoScHCMy1sHXF9V36uqrwG7gdPbY3dVPVxV3weuB9YlCfBy4ONt/muB88fXBEnSZE3mO4O3Jbm3nUZa2MpOBB7pm2ZvKxup/Hjgm1X11JDyYSXZkGR7ku0HDhyYRNUlSf0mGgZXAT8DrAQeBf5wqio0mqq6uqpWVdWqxYsXz8QqJemIMH8iM1XV473hJB8CPtNG9wHL+iZd2soYofzvgQVJ5rejg/7pJUkzZEJHBklO6Bt9FdC70mgT8Lokz0xyErACuAPYBqxoVw4dRfcl86aqKuAW4NVt/vXATROpkyRp4g55ZJDkY8BqYFGSvcClwOokK4EC9gC/DlBV9yW5EbgfeAq4qKp+2JbzNmAzMA/YWFX3tVX8J+D6JO8F7gI+MlWNkySNzSHDoKpeP0zxiP+wq+r3gN8bpvxm4OZhyh+mu9pIkjQg3oEsSTIMJEmGgSQJw0CShGEgScIwkCRhGEiSMAwkSRgGkiQMA0kShoEkCcNAkoRhIEnCMJAkYRhIkjAMJEkYBpIkDANJEoaBJAnDQJKEYSBJwjCQJGEYSJIwDCRJGAaSJAwDSRKGgSQJw0CShGEgScIwkCRhGEiSMAwkSRgGkiQMA0kShoEkCcNAksQYwiDJxiT7k+zqKzsuyZYkD7Xnha08Sa5MsjvJvUlO7ZtnfZv+oSTr+8pPS7KzzXNlkkx1IyVJoxvLkcE1wNohZZcAW6tqBbC1jQOcC6xojw3AVdCFB3ApcAZwOnBpL0DaNG/um2/ouiRJ0+yQYVBVXwIODileB1zbhq8Fzu8rv646twELkpwAnANsqaqDVfUEsAVY2157XlXdVlUFXNe3LEnSDJnodwZLqurRNvwYsKQNnwg80jfd3lY2WvneYcqHlWRDku1Jth84cGCCVZckDTXpL5DbHn1NQV3Gsq6rq2pVVa1avHjxTKxSko4IEw2Dx9spHtrz/la+D1jWN93SVjZa+dJhyiVJM2iiYbAJ6F0RtB64qa/8gnZV0ZnAk+100mZgTZKF7YvjNcDm9tq3kpzZriK6oG9ZkqQZMv9QEyT5GLAaWJRkL91VQZcDNya5EPg68Jo2+c3AecBu4LvAmwCq6mCS9wDb2nTvrqrel9Jvpbti6Wjgc+0hSZpBhwyDqnr9CC+9YphpC7hohOVsBDYOU74deOGh6iFJmj7egSxJMgwkSYaBJAnDQJKEYSBJwjCQJGEYSJIwDCRJGAaSJAwDSRKGgSQJw0CShGEgScIwkCRhGEiSMAwkSRgGkiQMA0kShoEkCcNAkoRhIEnCMJAkYRhIkjAMJEkYBpIkDANJEoaBJAnDQJKEYSBJwjCQJGEYSJIwDCRJGAaSJAwDSRKGgSQJw0CSxCTDIMmeJDuT3J1keys7LsmWJA+154WtPEmuTLI7yb1JTu1bzvo2/UNJ1k+uSZKk8ZqKI4OXVdXKqlrVxi8BtlbVCmBrGwc4F1jRHhuAq6ALD+BS4AzgdODSXoBIkmbGdJwmWgdc24avBc7vK7+uOrcBC5KcAJwDbKmqg1X1BLAFWDsN9ZIkjWCyYVDAF5LsSLKhlS2pqkfb8GPAkjZ8IvBI37x7W9lI5T8hyYYk25NsP3DgwCSrLknqmT/J+c+uqn1J/gmwJclX+l+sqkpSk1xH//KuBq4GWLVq1ZQtV5KOdJM6Mqiqfe15P/ApunP+j7fTP7Tn/W3yfcCyvtmXtrKRyiVJM2TCYZDkmCTP7Q0Da4BdwCagd0XQeuCmNrwJuKBdVXQm8GQ7nbQZWJNkYfvieE0rkyTNkMmcJloCfCpJbzn/u6o+n2QbcGOSC4GvA69p098MnAfsBr4LvAmgqg4meQ+wrU337qo6OIl6SZLGacJhUFUPAy8apvzvgVcMU17ARSMsayOwcaJ1kSRNjncgS5IMA0mSYSBJwjCQJGEYSJIwDCRJGAaSJAwDSRKGgSQJw0CShGEgScIwkCRhGEiSMAwkSRgGkiQMA0kShoEkCcNAkoRhIEnCMJAkYRhIkjAMJEkYBpIkDANJEoaBJAnDQJKEYSBJwjCQJGEYSJIwDCRJGAaSJGD+oCsw1yy/5LMTnnfP5a+cwppI0tTxyECSZBhIkgwDSRKGgSSJWfQFcpK1wB8B84APV9XlA67SlJvMl8/gF9CSps+sCIMk84A/Bf4lsBfYlmRTVd0/2JrNLl7JJGm6zIowAE4HdlfVwwBJrgfWAYbBFJnsUckgGGDSzJktYXAi8Ejf+F7gjKETJdkAbGij30ny4BiWvQj4xqRrOHhHXDtyxTTXZHKOuM9jFjsc2gAz147nD1c4W8JgTKrqauDq8cyTZHtVrZqmKs0Y2zG72I7Z43BoAwy+HbPlaqJ9wLK+8aWtTJI0A2ZLGGwDViQ5KclRwOuATQOukyQdMWbFaaKqeirJ24DNdJeWbqyq+6Zo8eM6rTSL2Y7ZxXbMHodDG2DA7UhVDXL9kqRZYLacJpIkDZBhIEk6fMMgydokDybZneSSQddnPJJsTLI/ya6+suOSbEnyUHteOMg6HkqSZUluSXJ/kvuSXNzK51o7npXkjiT3tHb8bis/Kcntbfu6oV34MOslmZfkriSfaeNzrh1J9iTZmeTuJNtb2ZzargCSLEjy8SRfSfJAkrMG2Y7DMgz6urc4FzgZeH2Skwdbq3G5Blg7pOwSYGtVrQC2tvHZ7CngHVV1MnAmcFH7DOZaO74HvLyqXgSsBNYmORO4Anh/Vf0s8ARw4eCqOC4XAw/0jc/Vdrysqlb2XZc/17Yr6Ppi+3xVvQB4Ed3nMrh2VNVh9wDOAjb3jb8TeOeg6zXONiwHdvWNPwic0IZPAB4cdB3H2Z6b6PqemrPtAJ4N3El3d/w3gPmt/Me2t9n6oLt/ZyvwcuAzQOZoO/YAi4aUzantCjgW+BrtIp7Z0I7D8siA4bu3OHFAdZkqS6rq0Tb8GLBkkJUZjyTLgVOA25mD7WinVu4G9gNbgL8DvllVT7VJ5sr29QHgPwI/auPHMzfbUcAXkuxoXdTA3NuuTgIOAP+jnbb7cJJjGGA7DtcwOKxVt9swJ64JTvIc4BPA26vqW/2vzZV2VNUPq2ol3Z716cALBluj8Uvyr4D9VbVj0HWZAmdX1al0p4EvSvLS/hfnyHY1HzgVuKqqTgH+gSGnhGa6HYdrGByO3Vs8nuQEgPa8f8D1OaQkz6ALgo9W1Sdb8ZxrR09VfRO4he50yoIkvZs258L29WLgl5PsAa6nO1X0R8y9dlBV+9rzfuBTdAE917arvcDeqrq9jX+cLhwG1o7DNQwOx+4tNgHr2/B6unPws1aSAB8BHqiq9/W9NNfasTjJgjZ8NN33Hg/QhcKr22Szvh1V9c6qWlpVy+n+Hv6yqt7AHGtHkmOSPLc3DKwBdjHHtquqegx4JMnPt6JX0HXZP7h2DPqLlGn8guY84Kt053f/86DrM866fwx4FPgB3R7EhXTnd7cCDwFfBI4bdD0P0Yaz6Q5x7wXubo/z5mA7fhG4q7VjF/BfW/lPA3cAu4E/B5456LqOo02rgc/MxXa0+t7THvf1/rbn2nbV6rwS2N62rU8DCwfZDrujkCQdtqeJJEnjYBhIkgwDSZJhIEnCMJAkYRhoCiS5Ncm0/5B3kt9svTt+dLrX1db3y70eb5NcluS3J7GsNyb5kxFe+85ElzvOOrwlyQXTsNx39Q0v7+9tdzrN1Pt2pJgVP3upI1eS+fV03ziH8lbgl6pq73TWqaeqNjGgmxXH+b6MSVV9cCqX1+ddwO+PZ4bpaJ8mxyODI0TbY3sgyYdav/xfaHfU/tiefZJFrcuC3t7sp1u/6nuSvC3Jb7WOtW5LclzfKn6t9S+/K8npbf5j0v02wx1tnnV9y92U5C/pbrAZWtffasvZleTtreyDdDccfS7Jfxgy/bwkf5BkW5J7k/x6K1+d5P8kuSnJw0kuT/KGVp+dSX6mTfev0/Xpf1eSLyZZ0lfPYffmh6z/063TtPv6Ok4jyZuSfDXJHXTdQfTKT0ryt60O7+0rX53kr5JsAu4fpV0nJPlS3/v9kjbtNW1859D3qM33j0c37TO/or0XX03ykmGmf06SrUnubMtcN8w0lwNHt7r0jtjmjbKdfSDdbxBcnOS09vnsSLI5T3fD8ObW5nuSfCLJs0d73zRFBn0Xno+ZedB1if0UsLKN3wj8ahu+FVjVhhcBe9rwG+nuTH0usBh4EnhLe+39dJ3P9eb/UBt+Ka3rbbq9xd46FtDdEX5MW+5ehrm7EjgN2Nmmew7dXaantNf2MKTr4la+AfidNvxMurs6T6K70/abdF0BP5Ou353fbdNdDHygDS/k6d8D/3fAH/a1/0/a8GXAb4/w3h7Xno+mu0v5+LbO/9vet6OAL/ctaxNwQRu+CPhOG15N12HZSYdo1zt4+s7bee3zOQ3Y0lenBcPU8x/b0D6zXjvPA744zPTzgef1bRe7e+/TkOm+M47t7M/a8DOAvwEWt/HXAhvb8PF9y3sv8BujvW8+pubhaaIjy9eq6u42vIPuD/dQbqmqbwPfTvIk8BetfCddVw09HwOoqi8leV66/nzW0HWO1jvX/izgn7XhLVV1cJj1nQ18qqr+ASDJJ4GX0HUJMZI1wC8m6fWxcyywAvg+sK1al8BJ/g74Ql/9X9aGlwI3tD3To+j6mR+P30zyqja8rK37nwK3VtWBtu4bgJ9r07wY+JU2/D/pfmCm546q6q1/pHZtAzam6wjw01V1d5KHgZ9O8sfAZ/vaOZpe54EjbQsBfj9dr6A/ouveegld18qjGW07u6E9/zzwQmBLEuhCrdd18wvbnv8Cuh2Cza18tPdNk2QYHFm+1zf8Q7o9Wej25HqnDJ81yjw/6hv/ET++/Qzt16To/pn8SlU92P9CkjPo9oCnSuj2Hjf/WGGymrHV/4+B91XVpjbPZSOuKFnG04H4QeArwC8BZ1XVd5Pcyk++h8MZqR+Y/vdl2Ha1erwUeCVwTZL3VdV1SV4EnAO8BXgN8G8PUYfee/FDhv9f8Aa6I5vTquoH6U4fjqVtI21n8HT7AtxXVWcNM/81wPlVdU+SN9IdMfXYf8408TsDQXf65bQ2/OpRphvNawGSnA08WVVP0u3R/Ubarl+SU8awnL8Czk/y7HS9Ur6qlY1mM/Dv254ySX6uzTtWx/J0183rR5uwqh6p7ucWV1b3heyxwBMtCF5A9xOf0P2Qz79Icnyr17/pW8yX6XoOhe4f7rjaleT5wONV9SHgw8CpSRYBP1VVnwB+h6475Mk6lu43EH6Q5GXA80eY7ge9Oo7Dg8DiJGdB1915kl9orz0XeLQts//9Gev7pgkwDATw3+j+6dxFd254Iv5fm/+DPP07uu+hOzd8b5L72vioqupOuj3DO+j+oX64qkY7RQTdP8T7gTvTXdb43xnfUe9lwJ8n2UH3M5Dj8XlgfpIHgMuB2wDaqanLgL+l+yfW/7vDF9P9KMtORv9lsZHatRq4p73fr6X7XYITgVvT/SLb/6L7qdfJ+iiwqtXzArqjoOFcTfcZj/mS36r6Pt2OxxVJ7qHr1faft5f/C91n/+Uh6xzr+6YJsNdSSZJHBpIkw0CShGEgScIwkCRhGEiSMAwkSRgGkiTg/wPwOs/0LZAyXAAAAABJRU5ErkJggg==\n",
      "text/plain": [
       "<Figure size 432x288 with 1 Axes>"
      ]
     },
     "metadata": {
      "needs_background": "light"
     },
     "output_type": "display_data"
    }
   ],
   "source": [
    "n_people = [t.get_num_people() for t in archives.get_threads()]\n",
    "\n",
    "plt.hist(n_people, bins = 20)\n",
    "plt.xlabel('number of email-address in a thread')\n",
    "plt.show()"
   ]
  },
  {
   "cell_type": "markdown",
   "metadata": {},
   "source": [
    "The *duration* of a thread is the amount of elapsed time between its first and last message. \n",
    "\n",
    "Let's plot the number of threads per each number of days of duration\n"
   ]
  },
  {
   "cell_type": "code",
   "execution_count": 5,
   "metadata": {},
   "outputs": [
    {
     "data": {
      "image/png": "iVBORw0KGgoAAAANSUhEUgAAAYMAAAEGCAYAAACHGfl5AAAAOXRFWHRTb2Z0d2FyZQBNYXRwbG90bGliIHZlcnNpb24zLjQuMywgaHR0cHM6Ly9tYXRwbG90bGliLm9yZy/MnkTPAAAACXBIWXMAAAsTAAALEwEAmpwYAAAXDklEQVR4nO3dfbRddX3n8ffHRMBnAklZFNIJxWgntsuIWZgZH5bKLAhUG+w4FsYlEWnjqjCVVmeKdaYwWjs+VLsWo+JgTQktCvjAkGXRGCOtddaABIgkAZErhkIaSCQIdrAq+J0/9u/KNt6be3Mfzr1p3q+1zrr7fPfTb++cnM/Z++z9O6kqJEkHtyfNdAMkSTPPMJAkGQaSJMNAkoRhIEkC5s50AyZq/vz5tWjRopluhiQdUG6++ebvVtWCvesHbBgsWrSITZs2zXQzJOmAkuSekeqeJpIkGQaSJMNAkoRhIEliHGGQZGGS65PcnmRbkre2+kVJdiTZ3B6n9eZ5R5KhJHcmOaVXX9FqQ0ku6NWPS3Jjq1+V5JCp3lBJ0ujGc2TwGPC2qloCLAfOTbKkjfvzqlraHtcBtHFnAM8DVgAfTTInyRzgI8CpwBLgzN5y3teW9WzgIeCcKdo+SdI4jBkGVbWzqm5pw98H7gCO2ccsK4Erq+qHVfUdYAg4sT2GquruqvoRcCWwMkmAVwKfafOvBU6f4PZIkiZgv74zSLIIeAFwYyudl+S2JGuSzGu1Y4B7e7Pd12qj1Y8EvldVj+1VH2n9q5NsSrJp9+7d+9N0SdI+jDsMkjwd+CxwflU9AlwCHA8sBXYCH5yOBvZV1aVVtayqli1Y8HM30EmSJmhcdyAneTJdEFxRVZ8DqKoHeuM/Dny+Pd0BLOzNfmyrMUr9QeDwJHPb0UF/+mmx6IK/mc7Fj2r7e399RtYrSWMZz9VEAT4B3FFVH+rVj+5N9hpgaxteB5yR5NAkxwGLga8DNwGL25VDh9B9ybyuup9aux54bZt/FXDt5DZLkrQ/xnNk8GLgDcCWJJtb7Y/orgZaChSwHXgzQFVtS3I1cDvdlUjnVtXjAEnOA9YDc4A1VbWtLe8PgSuT/AlwK134SJIGZMwwqKqvARlh1HX7mOc9wHtGqF830nxVdTfd1UaSpBngHciSJMNAkmQYSJIwDCRJGAaSJAwDSRKGgSQJw0CShGEgScIwkCRhGEiSMAwkSRgGkiQMA0kShoEkCcNAkoRhIEnCMJAkYRhIkjAMJEkYBpIkDANJEoaBJAnDQJKEYSBJwjCQJGEYSJIwDCRJGAaSJAwDSRKGgSQJw0CSxDjCIMnCJNcnuT3JtiRvbfUjkmxIclf7O6/Vk+TiJENJbktyQm9Zq9r0dyVZ1au/MMmWNs/FSTIdGytJGtl4jgweA95WVUuA5cC5SZYAFwAbq2oxsLE9BzgVWNweq4FLoAsP4ELgRcCJwIXDAdKm+Z3efCsmv2mSpPEaMwyqamdV3dKGvw/cARwDrATWtsnWAqe34ZXA5dW5ATg8ydHAKcCGqtpTVQ8BG4AVbdwzq+qGqirg8t6yJEkDsF/fGSRZBLwAuBE4qqp2tlH3A0e14WOAe3uz3ddq+6rfN0JdkjQg4w6DJE8HPgucX1WP9Me1T/Q1xW0bqQ2rk2xKsmn37t3TvTpJOmiMKwySPJkuCK6oqs+18gPtFA/t765W3wEs7M1+bKvtq37sCPWfU1WXVtWyqlq2YMGC8TRdkjQO47maKMAngDuq6kO9UeuA4SuCVgHX9upntauKlgMPt9NJ64GTk8xrXxyfDKxv4x5Jsryt66zesiRJAzB3HNO8GHgDsCXJ5lb7I+C9wNVJzgHuAV7Xxl0HnAYMAY8CZwNU1Z4k7wZuatO9q6r2tOG3AJcBTwG+0B6SpAEZMwyq6mvAaNf9nzTC9AWcO8qy1gBrRqhvAn51rLZIkqaHdyBLkgwDSZJhIEnCMJAkYRhIkjAMJEkYBpIkDANJEoaBJAnDQJKEYSBJwjCQJGEYSJIwDCRJGAaSJAwDSRKGgSQJw0CShGEgScIwkCRhGEiSMAwkSRgGkiQMA0kShoEkCcNAkoRhIEnCMJAkYRhIkjAMJEkYBpIkDANJEoaBJIlxhEGSNUl2Jdnaq12UZEeSze1xWm/cO5IMJbkzySm9+opWG0pyQa9+XJIbW/2qJIdM5QZKksY2niODy4AVI9T/vKqWtsd1AEmWAGcAz2vzfDTJnCRzgI8ApwJLgDPbtADva8t6NvAQcM5kNkiStP/GDIOq+iqwZ5zLWwlcWVU/rKrvAEPAie0xVFV3V9WPgCuBlUkCvBL4TJt/LXD6/m2CJGmyJvOdwXlJbmunkea12jHAvb1p7mu10epHAt+rqsf2qo8oyeokm5Js2r179ySaLknqm2gYXAIcDywFdgIfnKoG7UtVXVpVy6pq2YIFCwaxSkk6KMydyExV9cDwcJKPA59vT3cAC3uTHttqjFJ/EDg8ydx2dNCfXpI0IBM6MkhydO/pa4DhK43WAWckOTTJccBi4OvATcDiduXQIXRfMq+rqgKuB17b5l8FXDuRNkmSJm7MI4MknwJeDsxPch9wIfDyJEuBArYDbwaoqm1JrgZuBx4Dzq2qx9tyzgPWA3OANVW1ra3iD4Erk/wJcCvwianaOEnS+IwZBlV15gjlUd+wq+o9wHtGqF8HXDdC/W66q40kSTPEO5AlSYaBJMkwkCRhGEiSMAwkSRgGkiQMA0kShoEkCcNAkoRhIEnCMJAkYRhIkjAMJEkYBpIkDANJEoaBJAnDQJKEYSBJwjCQJGEYSJIwDCRJGAaSJAwDSRKGgSQJw0CShGEgScIwkCRhGEiSMAwkSRgGkiQMA0kShoEkCcNAksQ4wiDJmiS7kmzt1Y5IsiHJXe3vvFZPkouTDCW5LckJvXlWtenvSrKqV39hki1tnouTZKo3UpK0b+M5MrgMWLFX7QJgY1UtBja25wCnAovbYzVwCXThAVwIvAg4EbhwOEDaNL/Tm2/vdUmSptmYYVBVXwX27FVeCaxtw2uB03v1y6tzA3B4kqOBU4ANVbWnqh4CNgAr2rhnVtUNVVXA5b1lSZIGZKLfGRxVVTvb8P3AUW34GODe3nT3tdq+6veNUB9RktVJNiXZtHv37gk2XZK0t0l/gdw+0dcUtGU867q0qpZV1bIFCxYMYpWSdFCYaBg80E7x0P7uavUdwMLedMe22r7qx45QlyQN0ETDYB0wfEXQKuDaXv2sdlXRcuDhdjppPXByknnti+OTgfVt3CNJlreriM7qLUuSNCBzx5ogyaeAlwPzk9xHd1XQe4Grk5wD3AO8rk1+HXAaMAQ8CpwNUFV7krwbuKlN966qGv5S+i10Vyw9BfhCe0iSBmjMMKiqM0cZddII0xZw7ijLWQOsGaG+CfjVsdohSZo+3oEsSTIMJEmGgSQJw0CShGEgScIwkCRhGEiSMAwkSRgGkiQMA0kShoEkCcNAkoRhIEnCMJAkYRhIkjAMJEkYBpIkDANJEoaBJAnDQJKEYSBJwjCQJGEYSJIwDCRJGAaSJAwDSRKGgSQJw0CShGEgScIwkCRhGEiSMAwkSRgGkiQmGQZJtifZkmRzkk2tdkSSDUnuan/ntXqSXJxkKMltSU7oLWdVm/6uJKsmt0mSpP01FUcGr6iqpVW1rD2/ANhYVYuBje05wKnA4vZYDVwCXXgAFwIvAk4ELhwOEEnSYEzHaaKVwNo2vBY4vVe/vDo3AIcnORo4BdhQVXuq6iFgA7BiGtolSRrFZMOggC8luTnJ6lY7qqp2tuH7gaPa8DHAvb1572u10eo/J8nqJJuSbNq9e/ckmy5JGjZ3kvO/pKp2JPkFYEOSb/ZHVlUlqUmuo7+8S4FLAZYtWzZly5Wkg92kjgyqakf7uwu4hu6c/wPt9A/t7642+Q5gYW/2Y1tttLokaUAmHAZJnpbkGcPDwMnAVmAdMHxF0Crg2ja8DjirXVW0HHi4nU5aD5ycZF774vjkVpMkDchkThMdBVyTZHg5n6yqLya5Cbg6yTnAPcDr2vTXAacBQ8CjwNkAVbUnybuBm9p076qqPZNolyRpP004DKrqbuD5I9QfBE4aoV7AuaMsaw2wZqJtkSRNjncgS5IMA0mSYSBJwjCQJGEYSJIwDCRJGAaSJAwDSRKGgSQJw0CShGEgScIwkCRhGEiSMAwkSRgGkiQMA0kShoEkCcNAkoRhIEnCMJAkYRhIkjAMJEkYBpIkDANJEoaBJAnDQJKEYSBJwjCQJGEYSJIwDCRJGAaSJAwDSRKGgSSJWRQGSVYkuTPJUJILZro9knQwmRVhkGQO8BHgVGAJcGaSJTPbKkk6eMyKMABOBIaq6u6q+hFwJbByhtskSQeNuTPdgOYY4N7e8/uAF+09UZLVwOr29J+S3DnB9c0HvjvBeScs75v0Imak3VPAdg/WgdpuOHDbfiC1+1+NVJwtYTAuVXUpcOlkl5NkU1Utm4ImDZTtHizbPXgHatsP1Hb3zZbTRDuAhb3nx7aaJGkAZksY3AQsTnJckkOAM4B1M9wmSTpozIrTRFX1WJLzgPXAHGBNVW2bxlVO+lTTDLHdg2W7B+9AbfuB2u6fSlXNdBskSTNstpwmkiTNIMNAknRwhcFs6/IiycIk1ye5Pcm2JG9t9YuS7EiyuT1O683zjtb+O5Oc0qsPdNuSbE+ypbVvU6sdkWRDkrva33mtniQXt7bdluSE3nJWtenvSrJqAO1+bm+/bk7ySJLzZ+M+T7Imya4kW3u1KdvHSV7Y/g2H2ryZxnZ/IMk3W9uuSXJ4qy9K8oPefv/YWO0bbR9MU7un7HWR7gKZG1v9qnQXy8weVXVQPOi+mP428MvAIcA3gCUz3KajgRPa8DOAb9F1x3ER8PYRpl/S2n0ocFzbnjkzsW3AdmD+XrX3Axe04QuA97Xh04AvAAGWAze2+hHA3e3vvDY8b8CvifvpbsKZdfsceBlwArB1OvYx8PU2bdq8p05ju08G5rbh9/Xavag/3V7LGbF9o+2DaWr3lL0ugKuBM9rwx4DfHdRrfTyPg+nIYNZ1eVFVO6vqljb8feAOuruxR7MSuLKqflhV3wGG6LZrtmzbSmBtG14LnN6rX16dG4DDkxwNnAJsqKo9VfUQsAFYMcD2ngR8u6ru2cc0M7bPq+qrwJ4R2jPpfdzGPbOqbqju3eny3rKmvN1V9aWqeqw9vYHuXqJRjdG+0fbBlLd7H/brddGOal4JfGaq2z1VDqYwGKnLi3298Q5UkkXAC4AbW+m8dki9pncYPNo2zMS2FfClJDen6yYE4Kiq2tmG7weOasOzqd19ZwCf6j2f7fscpm4fH9OG964PwpvoPukPOy7JrUn+LslLW21f7RttH0yXqXhdHAl8rxeIs+r9Bw6uMJi1kjwd+CxwflU9AlwCHA8sBXYCH5y51o3qJVV1Al1Ps+cmeVl/ZPs0N2uvW27na38D+HQrHQj7/GfM9n08kiTvBB4DrmilncAvVdULgD8APpnkmeNd3gD2wQH3upiogykMZmWXF0meTBcEV1TV5wCq6oGqeryqfgJ8nO7QE0bfhoFvW1XtaH93Ade0Nj7QDu+HD/N3zbZ295wK3FJVD8CBsc+bqdrHO/jZUzXT3v4kbwReBby+vYnTTrM82IZvpjvf/pwx2jfaPphyU/i6eJDu1N3cveqzxsEUBrOuy4t2HvETwB1V9aFe/ejeZK8Bhq9uWAeckeTQJMcBi+m+ZBvotiV5WpJnDA/TfTm4ta1z+GqVVcC1vXaf1a54WQ483A7z1wMnJ5nXDr9PbrVBOJPeKaLZvs97pmQft3GPJFneXodn9ZY15ZKsAP4L8BtV9WivviDd75mQ5Jfp9u/dY7RvtH0wHe2ektdFC7/rgdcOot0TMtPfYA/yQXfFxbfoPn28cxa05yV0h7i3AZvb4zTgr4Atrb4OOLo3zztb+++kd/XHILeN7kqJb7THtuH10Z0X3QjcBXwZOKLVQ/fjRd9u27Wst6w30X35NgScPaD9/jS6T2rP6tVm3T6nC6udwI/pzjGfM5X7GFhG9+b2beDDtB4JpqndQ3Tn0odf5x9r0/779hraDNwCvHqs9o22D6ap3VP2umj/b77e9sWngUMH8Xof78PuKCRJB9VpIknSKAwDSZJhIEkyDCRJGAaSJAwDTaPW4+Pbp2hZhyd5S+/5Lyb5zL7mmYJ1vjRdb7KbkzxlAvOfn+Spvef/NLUtHHW925PMb8NPad08zBlhusuSvPbnlzDh9Z6X5E1TtTwNlmGgWaN3d+ZIDgd+GgZV9Y9VNWVvZKN4PfA/qmppVf1gAvOfDzx1rIn6xtgHE/Em4HNV9fgUL3cka4D/NID1aBoYBppSSd6Z5FtJvgY8t1f/2yTL2vD8JNvb8BuTrEvyFWBjkqcn2ZjklnR92Q/3BPpe4Pj2Kf0D6frB39qWcViSv2zT35rkFb1lfy7JF9P1ff/+Udp8UptvS+uM7NAkvw28Dnh3kitGmOd/p+ukb1ue6KivP/73gF8Erk9yfa/+niTfSHJDkqNa7bIkH0tyI/D+JMe3Nt+c5O+T/Eqb7tXp+sO/NcmXe/MfmeRLrS1/QXcD2rDX0+50bXcnfzhdX/tfBn6h164/TnJTkq1JLm3THp/klt40i4efJ3lvut/huC3JnwFUd2fx9iQnogPPTN/15uNfzgN4Id3dmk8Fnkl3p+Xb27i/pd0VC8wHtrfhN9Ld7Tl8J+1cuq6Lh6cbontzW8TP9jP/0+fA24A1bfhXgH8ADmvLvht4Vnt+D7BwrzYfRndn7HPa88vpOgwEuAx47SjbOtzep9DdJXvkCNNsp/ebD3R3m7+6Db8f+K+99XwemNOebwQWt+EXAV9pw/N44i7c3wY+2IYvBv64Df96W898uv707++t/zfpurCeQxdU3xvePnp38dLddTvczuuBpW34T+k++R9Jd9ftcFsO7837TuBtM/1a9LH/D48MNJVeClxTVY9W1/vqePvq2VBVw/3IB/jTJLfRdTVwDGN3UfwS4K8BquqbdG/6z2njNlbVw1X1z8DtdD9k0/dc4DtV9a32fC3dj5yM5feSfIOub/6FdH3TjOVHdG/6ADfTBdqwT1fV4+l6sP23wKeTbAb+F92PIEHXudn6JFuA/ww8r9VfxhPb/zfAQ60+n+4Nn950n6qu47V/BL7SG/eKdtSxha7f/eFl/wVwdvvO4beATwIPA/8MfCLJbwKP9paziy5odIAxDDQoj/HE6+2wvcb9v97w64EFwAurainwwAjT748f9oYfpzvymJQkLwf+HfBvqur5wK2Mr40/rvbxeYS2DO+DJ9H1e7+09/jXbdz/BD5cVb8GvHkc6/zBeNqV5DDgo3RHCb9G1zvn8Hyfpevh9VXAzVX1YHV98p9I90MtrwK+2FvcYW29OsAYBppKXwVOb1ewPAN4dW/cdrrTSPBEz40jeRawq6p+3M79D3+S/z7dT4OO5O/pQoQkzwF+ie40xnjcCSxK8uz2/A3A340xz7OAh6rq0XY+f/ko0+2rzSNqR1TfSfIf4Kfn+Z/fW+9wt8ererN9FfiPbfpT6U4nUd0vm81pb/bD0/1WkjnpeuN8RasPj/9uOzL56b9PO6JaT9ev/1+2dTydrpO/64DfB4bbB90R2VZ0wDEMNGWq+wnPq+h6M/0CXXe+w/4M+N0kt9KdvhjNFcCydrriLOCbbdkPAv+nfcH5gb3m+SjwpDbPVcAbq+qHjEN7szub7rTMFuAndL9Puy9fBOYmuYPui+0bRpnuUuCL/S+Qx+n1wDntNNQ2nvg5zYtaO28Gvtub/r8DL0uyje57gX/ojfsS3Wk06H534i6602WXA/8XoKq+R3c0sJXujb//7wbdv8lP2rKgC7jPt1N5X6P7UZphL6b7XkIHGHstlf4FS3IC8PtV9YZJLOPtdEcC/22M6V4A/MFk1qWZM9XXNEuaRarqliTXJ5lTE7jXIMk1dD/7+MpxTD4f2GdgaPbyyECS5HcGkiTDQJKEYSBJwjCQJGEYSJKA/w/7Xk346C0RvwAAAABJRU5ErkJggg==\n",
      "text/plain": [
       "<Figure size 432x288 with 1 Axes>"
      ]
     },
     "metadata": {
      "needs_background": "light"
     },
     "output_type": "display_data"
    }
   ],
   "source": [
    "duration = [t.get_duration().days for t in archives.get_threads()]\n",
    "\n",
    "plt.hist(duration, bins = (10))\n",
    "plt.xlabel('duration of a thread(days)')\n",
    "plt.show()"
   ]
  },
  {
   "cell_type": "code",
<<<<<<< HEAD
   "execution_count": 10,
   "metadata": {},
   "outputs": [
    {
     "data": {
      "image/png": "iVBORw0KGgoAAAANSUhEUgAAAYMAAAEGCAYAAACHGfl5AAAAOXRFWHRTb2Z0d2FyZQBNYXRwbG90bGliIHZlcnNpb24zLjQuMywgaHR0cHM6Ly9tYXRwbG90bGliLm9yZy/MnkTPAAAACXBIWXMAAAsTAAALEwEAmpwYAAAZsElEQVR4nO3de7RedX3n8ffHIBcVJZgMCwmYSIMutNMIEekoVqVCwCrY5SWMSwJeohVWa8euNoyzhNqhg/cpamGhpsAsy0VASRXFmKK0VpBEkAQEOdwkmQAREKw6KPY7f+zfgU08Jzk55+ScJOf9WutZz97fffvtzSafs69PqgpJ0tT2lMlugCRp8hkGkiTDQJJkGEiSMAwkScBOk92A0ZoxY0bNnj17spshSduVVatW/aSqZm5c327DYPbs2axcuXKymyFJ25Ukdw9V9zSRJMkwkCQZBpIkDANJEoaBJAnDQJKEYSBJwjCQJGEYSJLYjp9AHovZS746Kcu964zXTspyJWlzPDKQJBkGkiTDQJKEYSBJwjCQJGEYSJIwDCRJGAaSJAwDSRKGgSSJEYRBkqVJ7k+yple7KMkN7XNXkhtafXaSX/aGnd2b5uAkq5MMJDkzSVp9zyTLk9zWvqdvhfWUJG3CSI4MzgUW9AtV9ZaqmldV84BLgct6g28fHFZV7+nVzwLeBcxtn8F5LgFWVNVcYEXrlyRNoM2GQVVdDTw41LD21/2bgQs2NY8kewPPrKprqqqA84Fj2+BjgPNa93m9uiRpgoz1msFhwH1VdVuvNifJ9Um+neSwVtsHWNsbZ22rAexVVetb973AXmNskyRpC431FdbH8eSjgvXAflX1QJKDgS8neeFIZ1ZVlaSGG55kMbAYYL/99htlkyVJGxv1kUGSnYA/Bi4arFXVo1X1QOteBdwOHACsA2b1Jp/VagD3tdNIg6eT7h9umVV1TlXNr6r5M2fOHG3TJUkbGctpoj8Ebqmqx0//JJmZZFrrfh7dheI72mmgR5Ic2q4zHA9c3iZbBixq3Yt6dUnSBBnJraUXAN8Fnp9kbZJ3tEEL+e0Lx68Abmy3ml4CvKeqBi8+vxf4HDBAd8TwtVY/A3hNktvoAuaM0a+OJGk0NnvNoKqOG6Z+whC1S+luNR1q/JXAi4aoPwAcvrl2SJK2Hp9AliQZBpIkw0CShGEgScIwkCRhGEiSMAwkSRgGkiQMA0kShoEkCcNAkoRhIEnCMJAkYRhIkjAMJEkYBpIkDANJEoaBJAnDQJLECMIgydIk9ydZ06udlmRdkhva5+jesFOSDCS5NcmRvfqCVhtIsqRXn5Pk2la/KMnO47mCkqTNG8mRwbnAgiHqn6yqee1zBUCSA4GFwAvbNH+fZFqSacBngKOAA4Hj2rgAH27z+h3gIeAdY1khSdKW22wYVNXVwIMjnN8xwIVV9WhV3QkMAIe0z0BV3VFVvwIuBI5JEuDVwCVt+vOAY7dsFSRJYzWWawYnJ7mxnUaa3mr7APf0xlnbasPVnw38tKoe26g+pCSLk6xMsnLDhg1jaLokqW+0YXAWsD8wD1gPfHy8GrQpVXVOVc2vqvkzZ86ciEVK0pSw02gmqqr7BruTfBb4SutdB+zbG3VWqzFM/QFgjyQ7taOD/viSpAkyqiODJHv3et8ADN5ptAxYmGSXJHOAucD3gOuAue3OoZ3pLjIvq6oCrgLe2KZfBFw+mjZJkkZvs0cGSS4AXgnMSLIWOBV4ZZJ5QAF3Ae8GqKqbklwM3Aw8BpxUVb9p8zkZuBKYBiytqpvaIv4KuDDJ/wSuBz4/XisnSRqZzYZBVR03RHnYf7Cr6nTg9CHqVwBXDFG/g+5uI0nSJPEJZEmSYSBJMgwkSRgGkiQMA0kShoEkCcNAkoRhIEnCMJAkYRhIkjAMJEkYBpIkDANJEoaBJAnDQJKEYSBJwjCQJGEYSJIYQRgkWZrk/iRrerWPJrklyY1JvpRkj1afneSXSW5on7N70xycZHWSgSRnJkmr75lkeZLb2vf0rbCekqRNGMmRwbnAgo1qy4EXVdV/Bn4EnNIbdntVzWuf9/TqZwHvAua2z+A8lwArqmousKL1S5Im0GbDoKquBh7cqPaNqnqs9V4DzNrUPJLsDTyzqq6pqgLOB45tg48Bzmvd5/XqkqQJMh7XDN4OfK3XPyfJ9Um+neSwVtsHWNsbZ22rAexVVetb973AXuPQJknSFthpLBMn+QDwGPCFVloP7FdVDyQ5GPhykheOdH5VVUlqE8tbDCwG2G+//UbfcEnSk4z6yCDJCcAfAW9tp36oqker6oHWvQq4HTgAWMeTTyXNajWA+9pppMHTSfcPt8yqOqeq5lfV/JkzZ4626ZKkjYwqDJIsAP4SeH1V/aJXn5lkWut+Ht2F4jvaaaBHkhza7iI6Hri8TbYMWNS6F/XqkqQJstnTREkuAF4JzEiyFjiV7u6hXYDl7Q7Ra9qdQ68APpTk18B/AO+pqsGLz++luzNpN7prDIPXGc4ALk7yDuBu4M3jsmaSpBHbbBhU1XFDlD8/zLiXApcOM2wl8KIh6g8Ah2+uHZKkrccnkCVJhoEkyTCQJGEYSJIwDCRJGAaSJAwDSRKGgSQJw0CShGEgScIwkCRhGEiSMAwkSRgGkiQMA0kShoEkCcNAkoRhIEnCMJAkMcIwSLI0yf1J1vRqeyZZnuS29j291ZPkzCQDSW5MclBvmkVt/NuSLOrVD06yuk1zZpKM50pKkjZtpEcG5wILNqotAVZU1VxgResHOAqY2z6LgbOgCw/gVOClwCHAqYMB0sZ5V2+6jZclSdqKRhQGVXU18OBG5WOA81r3ecCxvfr51bkG2CPJ3sCRwPKqerCqHgKWAwvasGdW1TVVVcD5vXlJkibAWK4Z7FVV61v3vcBerXsf4J7eeGtbbVP1tUPUf0uSxUlWJlm5YcOGMTRdktQ3LheQ21/0NR7z2sxyzqmq+VU1f+bMmVt7cZI0ZYwlDO5rp3ho3/e3+jpg3954s1ptU/VZQ9QlSRNkLGGwDBi8I2gRcHmvfny7q+hQ4OF2OulK4Igk09uF4yOAK9uwR5Ic2u4iOr43L0nSBNhpJCMluQB4JTAjyVq6u4LOAC5O8g7gbuDNbfQrgKOBAeAXwIkAVfVgkr8BrmvjfaiqBi9Kv5fujqXdgK+1jyRpgowoDKrquGEGHT7EuAWcNMx8lgJLh6ivBF40krZIksafTyBLkgwDSZJhIEnCMJAkYRhIkjAMJEkYBpIkDANJEoaBJAnDQJKEYSBJwjCQJGEYSJIwDCRJGAaSJAwDSRKGgSQJw0CSxBjCIMnzk9zQ+zyS5H1JTkuyrlc/ujfNKUkGktya5MhefUGrDSRZMtaVkiRtmRH9BvJQqupWYB5AkmnAOuBLwInAJ6vqY/3xkxwILAReCDwH+GaSA9rgzwCvAdYC1yVZVlU3j7ZtkqQtM+ow2MjhwO1VdXeS4cY5Briwqh4F7kwyABzShg1U1R0ASS5s4xoGkjRBxuuawULggl7/yUluTLI0yfRW2we4pzfO2lYbrv5bkixOsjLJyg0bNoxT0yVJYw6DJDsDrwe+2EpnAfvTnUJaD3x8rMsYVFXnVNX8qpo/c+bM8ZqtJE1543Ga6Cjg+1V1H8DgN0CSzwJfab3rgH17081qNTZRlyRNgPE4TXQcvVNESfbuDXsDsKZ1LwMWJtklyRxgLvA94DpgbpI57ShjYRtXkjRBxnRkkOTpdHcBvbtX/kiSeUABdw0Oq6qbklxMd2H4MeCkqvpNm8/JwJXANGBpVd00lnZJkrbMmMKgqn4OPHuj2ts2Mf7pwOlD1K8ArhhLWyRJo+cTyJIkw0CSZBhIkjAMJEkYBpIkDANJEoaBJAnDQJKEYSBJwjCQJGEYSJIwDCRJGAaSJAwDSRKGgSQJw0CShGEgScIwkCRhGEiSGIcwSHJXktVJbkiystX2TLI8yW3te3qrJ8mZSQaS3JjkoN58FrXxb0uyaKztkiSN3HgdGbyqquZV1fzWvwRYUVVzgRWtH+AoYG77LAbOgi48gFOBlwKHAKcOBogkaevbWqeJjgHOa93nAcf26udX5xpgjyR7A0cCy6vqwap6CFgOLNhKbZMkbWQ8wqCAbyRZlWRxq+1VVetb973AXq17H+Ce3rRrW224+pMkWZxkZZKVGzZsGIemS5IAdhqHeby8qtYl+U/A8iS39AdWVSWpcVgOVXUOcA7A/Pnzx2WekqRxODKoqnXt+37gS3Tn/O9rp39o3/e30dcB+/Ymn9Vqw9UlSRNgTGGQ5OlJdh/sBo4A1gDLgME7ghYBl7fuZcDx7a6iQ4GH2+mkK4EjkkxvF46PaDVJ0gQY62mivYAvJRmc1z9W1deTXAdcnOQdwN3Am9v4VwBHAwPAL4ATAarqwSR/A1zXxvtQVT04xrZJkkZoTGFQVXcAvzdE/QHg8CHqBZw0zLyWAkvH0h5J0uj4BLIkyTCQJBkGkiQMA0kShoEkCcNAkoRhIEnCMJAkYRhIkjAMJEkYBpIkDANJEoaBJAnDQJKEYSBJwjCQJGEYSJIwDCRJjCEMkuyb5KokNye5KcmftfppSdYluaF9ju5Nc0qSgSS3JjmyV1/QagNJloxtlSRJW2osv4H8GPD+qvp+kt2BVUmWt2GfrKqP9UdOciCwEHgh8Bzgm0kOaIM/A7wGWAtcl2RZVd08hrZJkrbAqMOgqtYD61v3z5L8ENhnE5McA1xYVY8CdyYZAA5pwwaq6g6AJBe2cQ0DSZog43LNIMls4MXAta10cpIbkyxNMr3V9gHu6U22ttWGqw+1nMVJViZZuWHDhvFouiSJcQiDJM8ALgXeV1WPAGcB+wPz6I4cPj7WZQyqqnOqan5VzZ85c+Z4zVaSpryxXDMgyVPpguALVXUZQFXd1xv+WeArrXcdsG9v8lmtxibqkqQJMJa7iQJ8HvhhVX2iV9+7N9obgDWtexmwMMkuSeYAc4HvAdcBc5PMSbIz3UXmZaNtlyRpy43lyOBlwNuA1UluaLX/DhyXZB5QwF3AuwGq6qYkF9NdGH4MOKmqfgOQ5GTgSmAasLSqbhpDuyRJW2gsdxP9K5AhBl2xiWlOB04fon7FpqaTJG1dPoEsSTIMJEmGgSQJw0CShGEgScIwkCRhGEiSMAwkSRgGkiTG+KI6bZnZS746acu+64zXTtqyJW37PDKQJBkGkiTDQJKE1wymjMm6XuG1Cmn74JGBJMkjA21dk3kH1WSZzKOhqXgEOBXXeWswDKRxNhUDcCqu847GMJCkUdjRjki8ZiBJ2nbCIMmCJLcmGUiyZLLbI0lTyTYRBkmmAZ8BjgIOBI5LcuDktkqSpo5tIgyAQ4CBqrqjqn4FXAgcM8ltkqQpY1u5gLwPcE+vfy3w0o1HSrIYWNx6/z3JraNc3gzgJ6Ocdkfnthma22VobpfhbZVtkw+PeRbPHaq4rYTBiFTVOcA5Y51PkpVVNX8cmrTDcdsMze0yNLfL8La3bbOtnCZaB+zb65/VapKkCbCthMF1wNwkc5LsDCwElk1ymyRpytgmThNV1WNJTgauBKYBS6vqpq24yDGfatqBuW2G5nYZmttleNvVtklVTXYbJEmTbFs5TSRJmkSGgSRp6oXBVHjtRZJ9k1yV5OYkNyX5s1bfM8nyJLe17+mtniRntm1yY5KDevNa1Ma/LcmiXv3gJKvbNGcmycSv6egkmZbk+iRfaf1zklzb1uWidhMDSXZp/QNt+OzePE5p9VuTHNmrb7f7V5I9klyS5JYkP0zy++4zkOTP2/9Ha5JckGTXHXKfqaop86G7OH078DxgZ+AHwIGT3a6tsJ57Awe17t2BH9G95uMjwJJWXwJ8uHUfDXwNCHAocG2r7wnc0b6nt+7pbdj32rhp0x412eu9BdvnvwH/CHyl9V8MLGzdZwN/0rrfC5zduhcCF7XuA9u+swswp+1T07b3/Qs4D3hn694Z2GOq7zN0D8TeCezW21dO2BH3mal2ZDAlXntRVeur6vut+2fAD+l26mPo/oenfR/buo8Bzq/ONcAeSfYGjgSWV9WDVfUQsBxY0IY9s6quqW5PP783r21aklnAa4HPtf4ArwYuaaNsvF0Gt9clwOFt/GOAC6vq0aq6Exig27e22/0rybOAVwCfB6iqX1XVT3Gfge6uy92S7AQ8DVjPDrjPTLUwGOq1F/tMUlsmRDtMfTFwLbBXVa1vg+4F9mrdw22XTdXXDlHfHvxv4C+B/2j9zwZ+WlWPtf7+ujy+/m34w238Ld1e24M5wAbgH9optM8leTpTfJ+pqnXAx4Af04XAw8AqdsB9ZqqFwZSS5BnApcD7quqR/rD219mUuq84yR8B91fVqsluyzZoJ+Ag4KyqejHwc7rTQo+bovvMdLq/1OcAzwGeDiyY1EZtJVMtDKbMay+SPJUuCL5QVZe18n3tcJ32fX+rD7ddNlWfNUR9W/cy4PVJ7qI7HH818Hd0pzgGH8Dsr8vj69+GPwt4gC3fXtuDtcDaqrq29V9CFw5TfZ/5Q+DOqtpQVb8GLqPbj3a4fWaqhcGUeO1FO0f5eeCHVfWJ3qBlwODdHYuAy3v149sdIocCD7dTA1cCRySZ3v5COgK4sg17JMmhbVnH9+a1zaqqU6pqVlXNpvtv/89V9VbgKuCNbbSNt8vg9npjG79afWG7c2QOMJfu4uh2u39V1b3APUme30qHAzczxfcZutNDhyZ5Wmv34HbZ8faZybhqPZkfursgfkR3Bf8Dk92erbSOL6c7nL8RuKF9jqY7d7kCuA34JrBnGz90Py50O7AamN+b19vpLnYNACf26vOBNW2aT9OeZt9ePsAreeJuoufR/Y85AHwR2KXVd239A23483rTf6Ct+6307orZnvcvYB6wsu03X6a7G2jK7zPAXwO3tLb/H7o7gna4fcbXUUiSptxpIknSEAwDSZJhIEkyDCRJGAaSJAwDjUGS05L8xTjNa48k7+31PyfJJZuaZhyWeVh7G+UNSXYbxfTvS/K0Xv+/j28Lh13uXUlmtO7dknw7ybSJWPbmJDkhyac3Mfx3k5w7gU3SCBkGmjC9JzaHsgfdGx8BqKr/W1VvHH70cfFW4H9V1byq+uUopn8f3YvLRmwz22A03g5cVlW/Gef5bhVVtRqYlWS/yW6Lnsww0BZJ8oEkP0ryr8Dze/VvJZnfume0Vz4M/qW4LMk/AyuSPCPJiiTfT/du+8E3NJ4B7N/+Sv9oktlJ1rR57JrkH9r41yd5VW/elyX5erp3539kmDYf3qZbnWRpewr0ncCbgb9J8oUhpvlyklXtyGHxEMP/lO5dNVcluapXPz3JD5Jck2SvVjs3ydlJrgU+kmT/1uZVSf4lyQvaeK9L9w7865N8szf9s5N8o7Xlc3QPfA16K+3p1yR7J7m6bcM1SQ5r9SOSfLdt8y+me2cVSV6S5N9ae7+XZPfRbOskJ7Z94nt0r2oYrL+pteMHSa7utfmf6J601bZksp/u87P9fICD6Z42fRrwTLqnLP+iDfsW7SlUYAZwV+s+ge69N4NPru5E9yrjwfEG6P5xmw2s6S3r8X7g/cDS1v0CulcE7NrmfQfd+192Be4G9t2ozbvSvRXygNZ/Pt2L+wDOBd44zLoOtnc3uidPnz3EOHcBM3r9BbyudX8E+B+95XwFmNb6VwBzW/dL6V5ZAN0Tv4MPgr4T+HjrPhP4YOt+bVvODLr339/bW/77aU+w0r0nf/c23tXA01v9r4APtmnvAF7S6s9s/222aFvT/XbGj4GZbZ7fAT7dpl8N7NO69+i182XAP032/uznyZ/xPmTVju0w4EtV9QuAJCN9h8ryqnqwdQf42ySvoHuN9D488Vrk4bwc+BRAVd2S5G7ggDZsRVU93NpzM/BcnvxK4OfTvWjsR63/POAkuldZb8qfJnlD696X7l0yD2xmml/R/aMP3WuOX9Mb9sWq+k37q/y/AF/MEz/0tUv7ngVclO6FcDvT/agKdL8z8McAVfXVJA+1+gzgp71lXAcsTfeSwi9X1Q1J/oDuh1W+05a3M/Bduu2yvqqua/N9BCDJlm7rGcC3qmpDq1/UG/87wLlJLqZ7wdug++mOqrQNMQw0Xh7jidOOu2407Oe97rfS/RV5cFX9up1O2nj8LfFor/s3jMM+neSVdG+r/P2q+kWSbzGyNv662p++Q7RlcBs8he5d+POGmP5TwCeqallrw2mbWd4v++2qqqtbyL6W7h/hTwAP0YXxcf0Jk/zuCNZnY1u0ravqPUle2tqzKsnBVfVAa/NortFoK/KagbbE1cCx6e5g2R14XW/YXXSnkeCJtzkO5Vl0vynw63Y++rmt/jO60xpD+Re6ECHJAcB+dC/7GolbgdlJfqf1vw349mameRbwUAuCF9D9VONQNtXmIbW/wO9M8iZ4/LeEf6+33MHXFy/qTXY18F/b+EfRnU6iul8Sm5Zk1zbsucB9VfVZul9yOwi4BnjZ4PoneXrbhrcCeyd5Savvnu7i9pZu62uBP2jXNZ4KvGlwQJL9q+raqvog3Q/nDL6q+QC6U2/ahhgGGrHqfkrzIrrfaf0a3WmJQR8D/iTJ9XSnDobzBWB+ktV0rzG+pc37AbpTGWuSfHSjaf4eeEqb5iLghKp6lBGoqv8HnEh3WmY13ampszcz2deBnZL8kO7C9jXDjHcO8PX+BeQReivwjiQ/AG7iiZ85PK21cxXwk974fw28IslNdKeLftwb9g2602jQvYn1B+2/wVuAv2unb04ALkhyI90pohdU9xOLbwE+1dqxnO4v9i3a1tW9mvq0Nt/v0P3E6qCPtgvRa4B/o9tvAF4FfHUz20gTzLeWStuxJAcBf15Vb5vstoxEkl3ojsxeXk/8bKS2AR4ZSNuxdrR2VbaRh85GYD9giUGw7fHIQJLkkYEkyTCQJGEYSJIwDCRJGAaSJOD/A8CUWV+O+zvxAAAAAElFTkSuQmCC\n",
      "text/plain": [
       "<Figure size 432x288 with 1 Axes>"
      ]
     },
     "metadata": {
      "needs_background": "light"
     },
     "output_type": "display_data"
=======
   "execution_count": 6,
   "metadata": {},
   "outputs": [
    {
     "ename": "TypeError",
     "evalue": "'<' not supported between instances of 'Thread' and 'Thread'",
     "output_type": "error",
     "traceback": [
      "\u001b[0;31m---------------------------------------------------------------------------\u001b[0m",
      "\u001b[0;31mTypeError\u001b[0m                                 Traceback (most recent call last)",
      "\u001b[0;32m/tmp/ipykernel_25813/2999664989.py\u001b[0m in \u001b[0;36m<module>\u001b[0;34m\u001b[0m\n\u001b[1;32m      6\u001b[0m     \u001b[0mthreads_emailcount\u001b[0m\u001b[0;34m[\u001b[0m\u001b[0mthread\u001b[0m\u001b[0;34m]\u001b[0m \u001b[0;34m=\u001b[0m \u001b[0mthread\u001b[0m\u001b[0;34m.\u001b[0m\u001b[0mget_num_messages\u001b[0m\u001b[0;34m(\u001b[0m\u001b[0;34m)\u001b[0m\u001b[0;34m\u001b[0m\u001b[0;34m\u001b[0m\u001b[0m\n\u001b[1;32m      7\u001b[0m \u001b[0;34m\u001b[0m\u001b[0m\n\u001b[0;32m----> 8\u001b[0;31m \u001b[0;32mfor\u001b[0m \u001b[0mthread\u001b[0m\u001b[0;34m,\u001b[0m \u001b[0mcount\u001b[0m \u001b[0;32min\u001b[0m \u001b[0msorted\u001b[0m\u001b[0;34m(\u001b[0m\u001b[0miter\u001b[0m\u001b[0;34m(\u001b[0m\u001b[0mthreads_emailcount\u001b[0m\u001b[0;34m.\u001b[0m\u001b[0mitems\u001b[0m\u001b[0;34m(\u001b[0m\u001b[0;34m)\u001b[0m\u001b[0;34m)\u001b[0m\u001b[0;34m,\u001b[0m \u001b[0mreverse\u001b[0m \u001b[0;34m=\u001b[0m \u001b[0;32mTrue\u001b[0m\u001b[0;34m,\u001b[0m \u001b[0mkey\u001b[0m \u001b[0;34m=\u001b[0m \u001b[0;32mlambda\u001b[0m \u001b[0mk_v\u001b[0m\u001b[0;34m:\u001b[0m\u001b[0;34m(\u001b[0m\u001b[0mk_v\u001b[0m\u001b[0;34m[\u001b[0m\u001b[0;36m1\u001b[0m\u001b[0;34m]\u001b[0m\u001b[0;34m,\u001b[0m\u001b[0mk_v\u001b[0m\u001b[0;34m[\u001b[0m\u001b[0;36m0\u001b[0m\u001b[0;34m]\u001b[0m\u001b[0;34m)\u001b[0m\u001b[0;34m)\u001b[0m\u001b[0;34m[\u001b[0m\u001b[0;34m:\u001b[0m\u001b[0mn_top\u001b[0m\u001b[0;34m]\u001b[0m\u001b[0;34m:\u001b[0m\u001b[0;34m\u001b[0m\u001b[0;34m\u001b[0m\u001b[0m\n\u001b[0m\u001b[1;32m      9\u001b[0m     \u001b[0;32mtry\u001b[0m\u001b[0;34m:\u001b[0m\u001b[0mprint\u001b[0m\u001b[0;34m(\u001b[0m\u001b[0mthread\u001b[0m\u001b[0;34m.\u001b[0m\u001b[0mget_root\u001b[0m\u001b[0;34m(\u001b[0m\u001b[0;34m)\u001b[0m\u001b[0;34m.\u001b[0m\u001b[0mdata\u001b[0m\u001b[0;34m[\u001b[0m\u001b[0;34m'Subject'\u001b[0m\u001b[0;34m]\u001b[0m \u001b[0;34m+\u001b[0m\u001b[0;34m'  ('\u001b[0m\u001b[0;34m+\u001b[0m\u001b[0mstr\u001b[0m\u001b[0;34m(\u001b[0m\u001b[0mcount\u001b[0m\u001b[0;34m)\u001b[0m\u001b[0;34m+\u001b[0m\u001b[0;34m' emails)'\u001b[0m\u001b[0;34m)\u001b[0m\u001b[0;34m\u001b[0m\u001b[0;34m\u001b[0m\u001b[0m\n\u001b[1;32m     10\u001b[0m     \u001b[0;32mexcept\u001b[0m\u001b[0;34m:\u001b[0m \u001b[0;32mpass\u001b[0m\u001b[0;34m\u001b[0m\u001b[0;34m\u001b[0m\u001b[0m\n",
      "\u001b[0;31mTypeError\u001b[0m: '<' not supported between instances of 'Thread' and 'Thread'"
     ]
>>>>>>> 78f8e1b1
    }
   ],
   "source": [
    "y = [t.get_duration().seconds for t in archives.get_threads()]\n",
    "\n",
    "plt.hist(y, bins = (10))\n",
    "plt.xlabel('duration of a thread(seconds)')\n",
    "plt.show()"
   ]
  },
  {
   "cell_type": "markdown",
   "metadata": {},
   "source": [
    "You can examine the content of threads like so:"
   ]
  },
  {
   "cell_type": "code",
<<<<<<< HEAD
   "execution_count": 14,
=======
   "execution_count": null,
>>>>>>> 78f8e1b1
   "metadata": {},
   "outputs": [
    {
     "data": {
      "text/plain": [
       "\"I know some products and implementations that do not do ethernet error\\ncorrection...\\n\\nCheers.\\nFranck@sopac.org\\n\\n----- Original Message -----\\nFrom: jacob mathews <jac_mat_ietf@yahoo.co.in>\\nTo: <ietf@ietf.org>; <UNEXPECTED_DATA_AFTER_ADDRESS@.SYNTAX-ERROR>\\nSent: Tuesday, 28 August 2001 20:05\\nSubject: TCP/IP check sum\\n\\n\\n> Hi,\\n> On a etherent frame CRC is used for error detection.\\n> For TCP/IP frames frame check is done by using 16bit\\n> 1's complemet addtion.\\n> Why is TCP/IP frame check required when the same is\\n> verified by the ethernet MAC?\\n> What is then the motivation of providing TCP/IP\\n> checksum overload by some products?\\n>\\n> Waiting for responses.\\n> thanking you,\\n> jacob\\n>\\n> ____________________________________________________________\\n> Do You Yahoo!?\\n> Send a newsletter, share photos & files, conduct polls, organize chat\\nevents. Visit http://in/ groups.yahoo.com\\n>\""
      ]
     },
     "execution_count": 14,
     "metadata": {},
     "output_type": "execute_result"
    }
   ],
   "source": [
    "content = archives.get_threads()[3].get_root().data['Body']\n",
    "content"
   ]
  },
  {
   "cell_type": "code",
   "execution_count": null,
   "metadata": {},
   "outputs": [],
   "source": []
  }
 ],
 "metadata": {
  "kernelspec": {
   "display_name": "bigbang-env",
   "language": "python",
   "name": "bigbang-env"
  },
  "language_info": {
   "codemirror_mode": {
    "name": "ipython",
    "version": 3
   },
   "file_extension": ".py",
   "mimetype": "text/x-python",
   "name": "python",
   "nbconvert_exporter": "python",
   "pygments_lexer": "ipython3",
   "version": "3.9.5"
  }
 },
 "nbformat": 4,
 "nbformat_minor": 1
}<|MERGE_RESOLUTION|>--- conflicted
+++ resolved
@@ -25,8 +25,8 @@
    "source": [
     "from bigbang.archive import Archive\n",
     "from bigbang.archive import load as load_archive\n",
-    "from bigbang.analysis.thread import Thread\n",
-    "from bigbang.analysis.thread import Node\n",
+    "from bigbang.thread import Thread\n",
+    "from bigbang.thread import Node\n",
     "from bigbang.utils import remove_quoted\n",
     "import matplotlib.pyplot as plt\n",
     "import datetime\n",
@@ -67,16 +67,6 @@
    ]
   },
   {
-<<<<<<< HEAD
-=======
-   "cell_type": "code",
-   "execution_count": null,
-   "metadata": {},
-   "outputs": [],
-   "source": []
-  },
-  {
->>>>>>> 78f8e1b1
    "cell_type": "markdown",
    "metadata": {},
    "source": [
@@ -172,7 +162,6 @@
   },
   {
    "cell_type": "code",
-<<<<<<< HEAD
    "execution_count": 10,
    "metadata": {},
    "outputs": [
@@ -187,21 +176,6 @@
       "needs_background": "light"
      },
      "output_type": "display_data"
-=======
-   "execution_count": 6,
-   "metadata": {},
-   "outputs": [
-    {
-     "ename": "TypeError",
-     "evalue": "'<' not supported between instances of 'Thread' and 'Thread'",
-     "output_type": "error",
-     "traceback": [
-      "\u001b[0;31m---------------------------------------------------------------------------\u001b[0m",
-      "\u001b[0;31mTypeError\u001b[0m                                 Traceback (most recent call last)",
-      "\u001b[0;32m/tmp/ipykernel_25813/2999664989.py\u001b[0m in \u001b[0;36m<module>\u001b[0;34m\u001b[0m\n\u001b[1;32m      6\u001b[0m     \u001b[0mthreads_emailcount\u001b[0m\u001b[0;34m[\u001b[0m\u001b[0mthread\u001b[0m\u001b[0;34m]\u001b[0m \u001b[0;34m=\u001b[0m \u001b[0mthread\u001b[0m\u001b[0;34m.\u001b[0m\u001b[0mget_num_messages\u001b[0m\u001b[0;34m(\u001b[0m\u001b[0;34m)\u001b[0m\u001b[0;34m\u001b[0m\u001b[0;34m\u001b[0m\u001b[0m\n\u001b[1;32m      7\u001b[0m \u001b[0;34m\u001b[0m\u001b[0m\n\u001b[0;32m----> 8\u001b[0;31m \u001b[0;32mfor\u001b[0m \u001b[0mthread\u001b[0m\u001b[0;34m,\u001b[0m \u001b[0mcount\u001b[0m \u001b[0;32min\u001b[0m \u001b[0msorted\u001b[0m\u001b[0;34m(\u001b[0m\u001b[0miter\u001b[0m\u001b[0;34m(\u001b[0m\u001b[0mthreads_emailcount\u001b[0m\u001b[0;34m.\u001b[0m\u001b[0mitems\u001b[0m\u001b[0;34m(\u001b[0m\u001b[0;34m)\u001b[0m\u001b[0;34m)\u001b[0m\u001b[0;34m,\u001b[0m \u001b[0mreverse\u001b[0m \u001b[0;34m=\u001b[0m \u001b[0;32mTrue\u001b[0m\u001b[0;34m,\u001b[0m \u001b[0mkey\u001b[0m \u001b[0;34m=\u001b[0m \u001b[0;32mlambda\u001b[0m \u001b[0mk_v\u001b[0m\u001b[0;34m:\u001b[0m\u001b[0;34m(\u001b[0m\u001b[0mk_v\u001b[0m\u001b[0;34m[\u001b[0m\u001b[0;36m1\u001b[0m\u001b[0;34m]\u001b[0m\u001b[0;34m,\u001b[0m\u001b[0mk_v\u001b[0m\u001b[0;34m[\u001b[0m\u001b[0;36m0\u001b[0m\u001b[0;34m]\u001b[0m\u001b[0;34m)\u001b[0m\u001b[0;34m)\u001b[0m\u001b[0;34m[\u001b[0m\u001b[0;34m:\u001b[0m\u001b[0mn_top\u001b[0m\u001b[0;34m]\u001b[0m\u001b[0;34m:\u001b[0m\u001b[0;34m\u001b[0m\u001b[0;34m\u001b[0m\u001b[0m\n\u001b[0m\u001b[1;32m      9\u001b[0m     \u001b[0;32mtry\u001b[0m\u001b[0;34m:\u001b[0m\u001b[0mprint\u001b[0m\u001b[0;34m(\u001b[0m\u001b[0mthread\u001b[0m\u001b[0;34m.\u001b[0m\u001b[0mget_root\u001b[0m\u001b[0;34m(\u001b[0m\u001b[0;34m)\u001b[0m\u001b[0;34m.\u001b[0m\u001b[0mdata\u001b[0m\u001b[0;34m[\u001b[0m\u001b[0;34m'Subject'\u001b[0m\u001b[0;34m]\u001b[0m \u001b[0;34m+\u001b[0m\u001b[0;34m'  ('\u001b[0m\u001b[0;34m+\u001b[0m\u001b[0mstr\u001b[0m\u001b[0;34m(\u001b[0m\u001b[0mcount\u001b[0m\u001b[0;34m)\u001b[0m\u001b[0;34m+\u001b[0m\u001b[0;34m' emails)'\u001b[0m\u001b[0;34m)\u001b[0m\u001b[0;34m\u001b[0m\u001b[0;34m\u001b[0m\u001b[0m\n\u001b[1;32m     10\u001b[0m     \u001b[0;32mexcept\u001b[0m\u001b[0;34m:\u001b[0m \u001b[0;32mpass\u001b[0m\u001b[0;34m\u001b[0m\u001b[0;34m\u001b[0m\u001b[0m\n",
-      "\u001b[0;31mTypeError\u001b[0m: '<' not supported between instances of 'Thread' and 'Thread'"
-     ]
->>>>>>> 78f8e1b1
     }
    ],
    "source": [
@@ -221,42 +195,34 @@
   },
   {
    "cell_type": "code",
-<<<<<<< HEAD
    "execution_count": 14,
-=======
-   "execution_count": null,
->>>>>>> 78f8e1b1
-   "metadata": {},
-   "outputs": [
-    {
-     "data": {
-      "text/plain": [
-       "\"I know some products and implementations that do not do ethernet error\\ncorrection...\\n\\nCheers.\\nFranck@sopac.org\\n\\n----- Original Message -----\\nFrom: jacob mathews <jac_mat_ietf@yahoo.co.in>\\nTo: <ietf@ietf.org>; <UNEXPECTED_DATA_AFTER_ADDRESS@.SYNTAX-ERROR>\\nSent: Tuesday, 28 August 2001 20:05\\nSubject: TCP/IP check sum\\n\\n\\n> Hi,\\n> On a etherent frame CRC is used for error detection.\\n> For TCP/IP frames frame check is done by using 16bit\\n> 1's complemet addtion.\\n> Why is TCP/IP frame check required when the same is\\n> verified by the ethernet MAC?\\n> What is then the motivation of providing TCP/IP\\n> checksum overload by some products?\\n>\\n> Waiting for responses.\\n> thanking you,\\n> jacob\\n>\\n> ____________________________________________________________\\n> Do You Yahoo!?\\n> Send a newsletter, share photos & files, conduct polls, organize chat\\nevents. Visit http://in/ groups.yahoo.com\\n>\""
-      ]
-     },
-     "execution_count": 14,
-     "metadata": {},
-     "output_type": "execute_result"
-    }
-   ],
-   "source": [
-    "content = archives.get_threads()[3].get_root().data['Body']\n",
-    "content"
-   ]
-  },
-  {
-   "cell_type": "code",
-   "execution_count": null,
    "metadata": {},
    "outputs": [],
-   "source": []
+   "source": [
+    "#Insert the participation threshold (number of people)\n",
+    "#(for no threeshold: 'min_participation = 0') \n",
+    "min_participation = 0\n",
+    "\n",
+    "#Insert the duration threshold (number of days)\n",
+    "#(for no threeshold: 'min_duration = 0')\n",
+    "min_duration = 0\n",
+    "\n",
+    "i = 0\n",
+    "for thread in arx.get_threads():\n",
+    "    if thread.get_num_people() >= min_participation and thread.get_duration().days >= min_duration:\n",
+    "            i += 1\n",
+    "            f = open(cwd+'/thread_'+str(i)+'.csv', \"wb\")\n",
+    "            f_w = csv.writer(f)\n",
+    "            f_w.writerow(thread.get_content())\n",
+    "            f.close()"
+   ]
   }
  ],
  "metadata": {
   "kernelspec": {
-   "display_name": "bigbang-env",
+   "display_name": "Python 3",
    "language": "python",
-   "name": "bigbang-env"
+   "name": "python3"
   },
   "language_info": {
    "codemirror_mode": {
@@ -267,8 +233,7 @@
    "mimetype": "text/x-python",
    "name": "python",
    "nbconvert_exporter": "python",
-   "pygments_lexer": "ipython3",
-   "version": "3.9.5"
+   "pygments_lexer": "ipython3"
   }
  },
  "nbformat": 4,
