<<<<<<< HEAD
"""
Miscellaneous utility functions used in other modules.
"""
=======
import glob
from typing import Dict, List, Optional, Tuple, Union
>>>>>>> 7f0b5692

import networkx as nx
import pandas as pd


def get_paths_to_files_in_directory(
    directory: str, file_dsc: str = "*"
) -> List[str]:
    """Get paths of all files matching file_dsc in directory"""
    template = f"{directory}{file_dsc}"
    file_paths = glob.glob(template)
    return file_paths


def get_paths_to_dirs_in_directory(
    directory: str, folder_dsc: str = "*"
) -> List[str]:
    """Get paths of all directories matching file_dsc in directory"""
    template = f"{directory}{folder_dsc}"
    dir_paths = glob.glob(template)
    # normalize directory paths
    dir_paths = [dir_path + "/" for dir_path in dir_paths]
    return dir_paths


def labeled_blockmodel(g, partition):
    """
    Perform blockmodel transformation on graph *g*
    and partition represented by dictionary *partition*.
    Values of *partition* are used to partition the graph.
    Keys of *partition* are used to label the nodes of the
    new graph.
    """
    new_g = nx.quotient_graph(g, list(partition.values()), relabel=True)
    labels = dict(enumerate(partition.keys()))
    new_g = nx.relabel_nodes(new_g, labels)

    return new_g


def repartition_dataframe(df, partition):
    """
    Create a new dataframe with the same index as
    argument dataframe *df*, where columns are
    the keys of dictionary *partition*.
    The data of the returned dataframe are the
    combinations of columns listed in the keys of
    *partition*
    """
    df2 = pd.DataFrame(index=df.index)

    for k, v in list(partition.items()):
        df2[k] = df[v[0]]

        for i in range(len(v) - 1):
            df2[k] = df2[k] + df[v[i]]

    return df2


def get_common_head(str1, str2, delimiter=None):
    try:
        if str1 is None or str2 is None:
            return "", 0
        else:
            # this is ugly control flow clean it
            if delimiter is not None:

                dstr1 = str1.split(delimiter)
                dstr2 = str2.split(delimiter)

                for i in range(len(dstr1)):
                    if dstr1[:i] != dstr2[:i]:
                        # print list1[:i], list2[:i]
                        return delimiter.join(dstr1[: i - 1]), i - 1
                return str1, i
            else:
                for i in range(len(str1)):
                    if str1[:i] != str2[:i]:
                        # print list1[:i], list2[:i]
                        return str1[: i - 1], i - 1
                return str1[:i], i

        return "", 0
    except Exception as e:
        print(e)
        return "", 0


def get_common_foot(str1, str2, delimiter=None):
    head, ln = get_common_head(str1[::-1], str2[::-1], delimiter=delimiter)

    return head[::-1], ln


# turn these into automated tests
# print get_common_head('abcdefghijklmnop','abcde12345')
# print get_common_head('abcdefghijklmnop',None)
# print get_common_head('abcde\nfghijk\nlmnop\nqrst','abcde\nfghijk\nlmnopqr\nst',delimiter='\n')


def remove_quoted(mess):
    message = [
        line
        for line in mess.split("\n")
        if len(line) != 0 and line[0] != ">" and line[-6:] != "wrote:"
    ]
    new = "\n".join(message)
    return new


## remove this when clean_message is added to generic libraries
def clean_message(mess):
    if mess is None:
        mess = ""
    mess = remove_quoted(mess)
    mess = mess.strip()
    return mess


# From here:
# https://stackoverflow.com/questions/46217529/pandas-datetimeindex-frequency-is-none-and-cant-be-set
def add_freq(idx, freq=None):
    """Add a frequency attribute to idx, through inference or directly.

    Returns a copy.  If `freq` is None, it is inferred.
    """

    idx = idx.copy()
    if freq is None:
        if idx.freq is None:
            freq = pd.infer_freq(idx)
        else:
            return idx
    idx.freq = pd.tseries.frequencies.to_offset(freq)
    if idx.freq is None:
        raise AttributeError(
            "no discernible frequency found to `idx`.  Specify"
            " a frequency string with `freq`."
        )
    return idx<|MERGE_RESOLUTION|>--- conflicted
+++ resolved
@@ -1,11 +1,9 @@
-<<<<<<< HEAD
 """
 Miscellaneous utility functions used in other modules.
 """
-=======
+
 import glob
 from typing import Dict, List, Optional, Tuple, Union
->>>>>>> 7f0b5692
 
 import networkx as nx
 import pandas as pd
