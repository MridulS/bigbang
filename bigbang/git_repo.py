from datetime import datetime
from time import mktime

import git
import networkx as nx
import numpy as np
import pandas as pd
from git import *
from git import Repo

from config.config import CONFIG

from . import utils
from .entity_resolution import entity_resolve

ALL_ATTRIBUTES = (
    CONFIG.all_attributes
)  # ["HEXSHA", "Committer Name", "Committer Email", "Commit Message", "Time", "Parent Commit", "Touched File"]


def cache_fixer(r):
    """Adds info from row to graph."""
    r["Touched File"] = [x.strip() for x in r["Touched File"][1:-1].split(",")]
    r["Time"] = pd.to_datetime(r["Time"])
    return r


class GitRepo(object):
    """
    Store a git repository given the address to that repo relative to this file.

    It returns the data in many forms.
    """

    def __init__(self, name, url=None, attribs=ALL_ATTRIBUTES, cache=None):
        """
        Index a Pandas DataFrame object by time.

        That stores the raw form of the repo's commit data as a table.

        Each row in this table  is a commit.

        And each column represents an attribute of that commit:
        (eg.: time, message, commiter name, committer email, commit hexsha).
        """

        self._commit_data = None
        self.url = url
        self.repo = None
        self.name = name

        if cache is None:
            self.repo = Repo(url)
            self.populate_data(ALL_ATTRIBUTES)
        else:
            cache = cache.apply(cache_fixer, axis=1)
            cache.set_index(cache["Time"])
            self._commit_data = cache

            missing = list()
            cols = self.commit_data.columns
            for attr in attribs:
                if attr not in cols and str(attr) not in cols:
                    missing.append(attr)

            if len(missing) > 0:
                print(
                    (
                        "There were "
                        + str(len(missing))
                        + " missing attributes: "
                    )
                )
                print(missing)

        if "Committer Name" in attribs and "Committer Email" in attribs:
            self._commit_data["Person-ID"] = None
            self._commit_data = self._commit_data.apply(
                lambda row: entity_resolve(
                    row, "Committer Email", "Committer Name"
                ),
                axis=1,
            )

    def gen_data(self, repo, raw):
        """Generate data to repo."""

        if not repo.active_branch.is_valid():
            print(("Found an empty repo: " + str(self.name)))
            return
        first = repo.commit()
        commit = first
        firstHexSha = first.hexsha
        generator = git.Commit.iter_items(repo, firstHexSha)

        if "Touched File" in raw:
            print(
                "WARNING: Currently going through file diffs. This will take a very long time (1 minute per 3000 commits.) We suggest using a small repository."
            )
        for commit in generator:
            try:
                if "Touched File" in raw:
                    diff_list = list()
                    for diff in commit.diff(commit.parents[0]):
                        if diff.b_blob:
                            diff_list.append(diff.b_blob.path)
                        else:
                            diff_list.append(diff.a_blob.path)
                    raw["Touched File"].append(diff_list)

                if "Committer Name" in raw:
                    raw["Committer Name"].append(commit.committer.name)

                if "Committer Email" in raw:
                    raw["Committer Email"].append(commit.committer.email)

                if "Commit Message" in raw:
                    raw["Commit Message"].append(commit.message)

                if (
                    "Time" in raw or True
                ):  # TODO: For now, we always ask for the time
                    raw["Time"].append(
                        pd.to_datetime(commit.committed_date, unit="s")
                    )

                if "Parent Commit" in raw:
                    raw["Parent Commit"].append(
                        [par.hexsha for par in commit.parents]
                    )

                if "HEXSHA" in raw:
                    raw["HEXSHA"].append(commit.hexsha)
            except LookupError:
                print("failed to add a commit because of an encoding error")

    def populate_data(self, attribs=ALL_ATTRIBUTES):
        """Populate data."""
        raw = dict()
        for attrib in attribs:
            raw[attrib] = list()
        repo = self.repo
        self.gen_data(repo, raw)
        print((type(raw["Time"])))

        time_index = pd.DatetimeIndex(raw["Time"]).to_period("H")
        time_index = utils.add_freq(time_index, freq=None)
<<<<<<< HEAD
        self._commit_data = pd.DataFrame(raw, index=time_index)
=======
        self._commit_data = pd.DataFrame(raw, index = time_index);
>>>>>>> b4dbe55d

    def by_committer(self):
        """Return commit data grouped by commiter."""
        return self.commit_data.groupby("Committer Name").size().order()

    def commits_per_day(self):
        """Return commits grouped by day."""
        ans = self.commit_data.groupby(self.commit_data.index).size()
        ans = ans.resample("D", how=np.sum)
        return ans

    def commits_per_week(self):
        """Return commits grouped by week."""
        ans = self.commits_per_day()
        ans = ans.resample("W", how=np.sum)
        return ans

    def commits_per_day_full(self):
        """Return commits grouped by day and by commiter."""
        ans = self.commit_data.groupby(
            [self.commit_data.index, "Committer Name"]
        ).size()
        return ans

    @property
    def commit_data(self):
        """Return commit data."""
        return self._commit_data

    def commits_for_committer(self, committer_name):
        """Return commits for committer given the commiter name."""
        full_info = self.commit_data

        df = full_info.loc[full_info["Committer Name"] == committer_name]
        df = df.groupby([df.index]).size()
        df = df.resample("D", how=np.sum, axis=0)

        return df

    def merge_with_repo(self, other):
        """Append commit to a repo."""
        # TODO: What if commits have the same time?
        self._commit_data = self.commit_data.append(other.commit_data)


class MultiGitRepo(GitRepo):
    """Repos must have a "Repo Name" column."""

    def __init__(self, repos, attribs=ALL_ATTRIBUTES):
        self._commit_data = repos[0].commit_data.copy(deep=True)
        for i in range(1, len(repos)):
            self.merge_with_repo(repos[i])<|MERGE_RESOLUTION|>--- conflicted
+++ resolved
@@ -145,11 +145,7 @@
 
         time_index = pd.DatetimeIndex(raw["Time"]).to_period("H")
         time_index = utils.add_freq(time_index, freq=None)
-<<<<<<< HEAD
-        self._commit_data = pd.DataFrame(raw, index=time_index)
-=======
         self._commit_data = pd.DataFrame(raw, index = time_index);
->>>>>>> b4dbe55d
 
     def by_committer(self):
         """Return commit data grouped by commiter."""
