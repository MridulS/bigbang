# twopeople.py
#
# Written by Raj Agrawal and Ki Deuk Kim
#
# Contains functions used to analyze communication between two people in mailing list
# Examples can be found in ipython notebook "Collaboration Robustness" in examples folder
# Each function needs a pandas DataFrame called "exchanges" that contains every two-pair 
# communication between participants in a mailing list. 

from bigbang.archive import Archive
import bigbang.parse as parse
import bigbang.graph as graph
import bigbang.mailman as mailman
import bigbang.process as process
import matplotlib.pyplot as plt
import networkx as nx
import numpy as np
import pandas as pd
from pprint import pprint as pp
import pytz

# Gets the target two people A, B to analyze and returns
# the amount of time they communicated in the mailing list
# in TimeDelta type
def duration(exchanges, A, B):
    AtoB = exchanges[exchanges['From_original'] == A]
    AtoB = AtoB[AtoB['From_response'] == B]
    BtoA = exchanges[exchanges['From_original'] == B]
    BtoA = BtoA[BtoA['From_response']==A]
    if len(AtoB) == 0:
        return max(BtoA['Date']) - min(BtoA['Date'])
    if len(BtoA) == 0:
        return max(AtoB['Date']) - min(AtoB['Date'])
    return max(max(AtoB['Date']), max(BtoA['Date'])) - min(min(AtoB['Date']), min(BtoA['Date']))

# Returns the number of replies that two people A and B sent to 
# each other in a tuple (# of replies from A to B, # of replies from B to A)
def num_replies(exchanges, A, B):
    AtoB = exchanges[exchanges['From_original'] == A]
    AtoB = AtoB[AtoB['From_response'] == B]
    BtoA = exchanges[exchanges['From_original'] == B]
    BtoA = BtoA[BtoA['From_response'] == A]
    return (len(AtoB), len(BtoA))

# Returns the reciprocity of communication between two people A and B
# in float type. This expresses how interactively they communicated to each
# other
def reciprocity(exchanges, A, B):
    num = num_replies(exchanges, A, B)
    return float(min(num)) / max(num)

<<<<<<< HEAD
=======
# Finds every unique pair (A, B) from the pandas DataFrame "exchanges"
# and returns them in set data type
>>>>>>> 3fa34b21
def unique_pairs(exchanges):
    pairs = set()
    total_responses = len(exchanges['From_original'])
    for i in range(total_responses):
        pair = (exchanges['From_original'][i], exchanges['From_response'][i]) 
        pair_reversed = (exchanges['From_response'][i], exchanges['From_original'][i])
        if pair_reversed not in pairs:
            pairs.add(pair)
    return pairs

<<<<<<< HEAD
=======
# Forms a new Pandas DataFrame that contains information about communication
# between a pair A and B using functions provided above and returns the result
>>>>>>> 3fa34b21
def panda_pair(exchanges, A, B):
    try:
        return pd.DataFrame([{'A': A, 'B': B, 'duration':duration(exchanges, A, B), 'num_replies': sum(num_replies(exchanges, A, B)), 'reciprocity':reciprocity(exchanges, A, B)}])
    except:
        print 'No exchange between "%s" and "%s" exists.' % (A, B)

<<<<<<< HEAD
=======
# With given pairs of communication, returns a Pandas DataFrame that contains
# communication information between two people A and B in every pair
>>>>>>> 3fa34b21
def panda_allpairs(exchanges, pairs):
    data_list = []
    for pair in pairs:
        A = pair[0]
        B = pair[1] 
<<<<<<< HEAD
        try:
            data_list.append({'A': A, 'B': B, 'duration':duration(exchanges, A, B), 'num_replies': sum(num_replies(exchanges, A, B)), 'reciprocity':reciprocity(exchanges, A, B)})
        except:
            continue        
    return pd.DataFrame(data_list)
=======
        data_list.append({'A': A, 'B': B, 'duration':duration(exchanges, A, B), 'num_replies': sum(num_replies(exchanges, A, B)), 'reciprocity':reciprocity(exchanges, A, B)})     
    return pd.DataFrame(data_list)
    
>>>>>>> 3fa34b21
<|MERGE_RESOLUTION|>--- conflicted
+++ resolved
@@ -49,11 +49,8 @@
     num = num_replies(exchanges, A, B)
     return float(min(num)) / max(num)
 
-<<<<<<< HEAD
-=======
 # Finds every unique pair (A, B) from the pandas DataFrame "exchanges"
 # and returns them in set data type
->>>>>>> 3fa34b21
 def unique_pairs(exchanges):
     pairs = set()
     total_responses = len(exchanges['From_original'])
@@ -64,35 +61,21 @@
             pairs.add(pair)
     return pairs
 
-<<<<<<< HEAD
-=======
 # Forms a new Pandas DataFrame that contains information about communication
 # between a pair A and B using functions provided above and returns the result
->>>>>>> 3fa34b21
 def panda_pair(exchanges, A, B):
     try:
         return pd.DataFrame([{'A': A, 'B': B, 'duration':duration(exchanges, A, B), 'num_replies': sum(num_replies(exchanges, A, B)), 'reciprocity':reciprocity(exchanges, A, B)}])
     except:
         print 'No exchange between "%s" and "%s" exists.' % (A, B)
 
-<<<<<<< HEAD
-=======
 # With given pairs of communication, returns a Pandas DataFrame that contains
 # communication information between two people A and B in every pair
->>>>>>> 3fa34b21
 def panda_allpairs(exchanges, pairs):
     data_list = []
     for pair in pairs:
         A = pair[0]
         B = pair[1] 
-<<<<<<< HEAD
-        try:
-            data_list.append({'A': A, 'B': B, 'duration':duration(exchanges, A, B), 'num_replies': sum(num_replies(exchanges, A, B)), 'reciprocity':reciprocity(exchanges, A, B)})
-        except:
-            continue        
-    return pd.DataFrame(data_list)
-=======
         data_list.append({'A': A, 'B': B, 'duration':duration(exchanges, A, B), 'num_replies': sum(num_replies(exchanges, A, B)), 'reciprocity':reciprocity(exchanges, A, B)})     
     return pd.DataFrame(data_list)
-    
->>>>>>> 3fa34b21
+    