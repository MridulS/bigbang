"""
This module supports the Archive class, a generic
structure representing a collection of archived emails,
typically from a single mailing list.
"""

import datetime
import logging
import mailbox

import numpy as np
import os
import pandas as pd
from pathlib import Path
import pytz

<<<<<<< HEAD
import bigbang.ingress.mailman as mailman
=======
import bigbang.analysis.utils as analysis_utils
import bigbang.mailman as mailman
>>>>>>> af82b8c0
from bigbang.parse import get_date, get_text
import bigbang.analysis.process as process
from bigbang.analysis.thread import Node, Thread
from config.config import CONFIG

from . import utils


def load(path):
    data = pd.read_csv(path)
    return Archive(data)


class ArchiveWarning(BaseException):
    """Base class for Archive class specific exceptions"""

    pass


class MissingDataException(Exception):
    def __init__(self, value):
        self.value = value

    def __str__(self):
        return repr(self.value)


class Archive(object):
    """A representation of a mailing list archive."""

    data = None
    activity = None
    threads = None
    entities = None
    preprocessed = None

    def __init__(self, data, archive_dir=CONFIG.mail_path, mbox=False):
        """
        Initialize an Archive object.

        The behavior of the constructor depends on the type
        of its first argument, data.

        If data is a Pandas DataFrame, it is treated as a representation of
        email messages with columns for Message-ID, From, Date, In-Reply-To,
        References, and Body. The created Archive becomes a wrapper around a
        copy of the input DataFrame.

        If data is a string, then it is interpreted as a path to either a
        single .mbox file (if the optional argument single_file is True) or
        else to a directory of .mbox files (also in .mbox format). Note that
        the file extensions need not be .mbox; frequently they will be .txt.

        Upon initialization, the Archive object drops duplicate entries
        and sorts its member variable *data* by Date.

        Parameters
        ----------
        data : pandas.DataFrame, or str
        archive_dir: str, optional
            Defaults to CONFIG.mail_path
        mbox: bool

        """

        if isinstance(data, pd.core.frame.DataFrame):
            self.data = data.copy()
        elif isinstance(data, str):
            self.data = load_data(data, archive_dir=archive_dir, mbox=mbox)

        try:
            self.data["Date"] = pd.to_datetime(
                self.data["Date"],
                errors="coerce",
                infer_datetime_format=True,
                utc=True,
            )
        except Exception as e:
            logging.error(
                "Error while converting to datetime, despite coerce mode. "
                + f"The error message is: {e}"
            )
            raise ArchiveWarning(
                "Error while converting to datetime, despite coerce mode. "
                + f"The error message is: {e}"
            )

        try:
            self.data.drop_duplicates(inplace=True)
        except Exception as e:
            logging.error(
                "Error while removing duplicate messages, maybe timezone issues?"
                + f"The error message is: {e}",
                exc_info=True,
            )

        # Drops any entries with no Date field.
        # It may be wiser to optionally
        # do interpolation here.
        if self.data["Date"].isnull().any():
            # self.data.dropna(subset=['Date'], inplace=True)
            self.data = self.data[self.data["Date"].notnull()]
            # workaround for https://github.com/pandas-dev/pandas/issues/13407

        # convert any null fields to None -- csv saves these as nan sometimes
        self.data = self.data.where(pd.notnull(self.data), None)
        self.preprocessed = {}

        try:
            # set the index to be the Message-ID column
            self.data.set_index("Message-ID", inplace=True)
        except KeyError:
            # will get KeyError if Message-ID is already index
            pass

        # let's do a pass to try to find bad tzinfo's
        bad_indices = []
        for i, row in self.data.iterrows():
            try:
                row["Date"] < datetime.datetime.now(pytz.utc)
            except Exception as e:
                logging.error(
                    "Error timezone issues while detecting bad rows. "
                    + f"The error message is: {e}",
                    exc_info=True,
                )
                bad_indices.append(i)
                logging.info("Bad timezone on %s", row["Date"])
        if len(bad_indices) > 0:
            # drop those rows that threw an error
            self.data = self.data.drop(bad_indices)
            logging.info("Dropped %d rows", len(bad_indices))

        try:
            self.data.sort_values(by="Date", inplace=True)
        except Exception as e:
            logging.error(
                "Error while sorting, maybe timezone issues?"
                + f" The error message is: {e}",
                exc_info=True,
            )

        if self.data.empty:
            raise MissingDataException(
                "Archive after initial processing is empty. Was data collected properly?"
            )

    def resolve_entities(self, inplace=True):
        """Return data with resolved entities.

        Parameters
        ----------
        inplace : bool, default True

        Returns
        -------
        pandas.DataFrame or None
            Returns None if inplace == True

        """
        if self.entities is None:
            if self.activity is None:
                self.get_activity()

            self.entities = process.resolve_sender_entities(self.activity)

        to_replace = []

        value = []

        for e, names in list(self.entities.items()):
            for n in names:
                to_replace.append(n)
                value.append(e)

        data = self.data.replace(
            to_replace=to_replace, value=value, inplace=inplace
        )

        # clear and replace activity with resolved activity
        self.activity = None
        self.get_activity()

        if inplace:
            return self.data
        else:
            return data

    def get_activity(self, resolved=False):
        """
        Get the activity matrix of an Archive.

        Columns of the returned DataFrame are the Senders of emails.
        Rows are indexed by ordinal date.
        Cells are the number of emails sent by each sender on each data.

        If *resolved* is true, then default entity resolution is run on the
        activity matrix before it is returned.
        """
        if self.activity is None:
            self.activity = self.compute_activity(self)

        if resolved:
            self.entities = process.resolve_sender_entities(self.activity)
            eact = utils.repartition_dataframe(self.activity, self.entities)

            return eact

        return self.activity

    def compute_activity(self, clean=True):
        """Return the computed activity."""
        mdf = self.data

        if clean:
            # unnecessary?
            if mdf["Date"].isnull().any():
                mdf = mdf.dropna(subset=["Date"])

            mdf = mdf[
                mdf["Date"] < datetime.datetime.now(pytz.utc)
            ]  # drop messages apparently in the future

        mdf2 = mdf.reindex(columns=["From", "Date"])
        mdf2["Date"] = mdf["Date"].apply(lambda x: x.toordinal())

        activity = (
            mdf2.groupby(["From", "Date"]).size().unstack("From").fillna(0)
        )
        new_date_range = np.arange(mdf2["Date"].min(), mdf2["Date"].max())
        # activity.set_index('Date')
        activity = activity.reindex(new_date_range, fill_value=0)

        return activity

    def get_personal_headers(self, header="From"):
        """
        Returns a dataframe with a row for every message of the archive, containing
        column entries for:

         - The personal header specified. Defaults to "From". Could be "Repy-To".
         - The email address extracted from the From field
         - The domain of the From field

        This dataframe is computed the first time this method is called and then cached.


        Parameters
        ------------

        header: string, default "From"

        Returns
        ----------

        data: pandas.DataFrame
        """
        if header in self.preprocessed:
            return self.preprocessed[header]
        else:
            emails = self.data[header].apply(analysis_utils.extract_email)
            domains = self.data[header].apply(analysis_utils.extract_domain)
            self.preprocessed[header] = pd.concat(
                [self.data[header], emails, domains],
                axis=1,
                keys=[header, "email", "domain"],
            )
            return self.preprocessed[header]

    def get_threads(self, verbose=False):
        """Get threads."""

        if self.threads is not None:
            return self.threads

        df = self.data

        threads = list()
        visited = dict()

        total = df.shape[0]
        c = 0

        for i in df.iterrows():

            if verbose:
                c += 1
                if c % 1000 == 0:
                    logging.info("Processed %d of %d" % (c, total))

            if i[1]["In-Reply-To"] == "None":
                root = Node(i[0], i[1])
                visited[i[0]] = root
                threads.append(Thread(root))
            elif i[1]["In-Reply-To"] not in list(visited.keys()):
                root = Node(i[1]["In-Reply-To"])
                succ = Node(i[0], i[1], root)
                root.add_successor(succ)
                visited[i[1]["In-Reply-To"]] = root
                visited[i[0]] = succ
                threads.append(Thread(root, known_root=False))
            else:
                parent = visited[i[1]["In-Reply-To"]]
                node = Node(i[0], i[1], parent)
                parent.add_successor(node)
                visited[i[0]] = node

        self.threads = threads

        return threads

    def save(self, path, encoding="utf-8"):
        """Save data to csv file."""
        self.data.to_csv(path, ",", encoding=encoding)


def archive_directory(base_dir, list_name):
    """
    Creates a new archive directory for the given list_name unless one already exists.
    Returns the path of the archive directory.
    """
    arc_dir = os.path.join(base_dir, list_name)
    Path(arc_dir).mkdir(parents=True, exist_ok=True)
    return arc_dir


def find_footer(messages, number=1):
    """
    Returns the footer of a DataFrame of emails.

    A footer is a string occurring at the tail of most messages.
    Messages can be a DataFrame or a Series
    """
    if isinstance(messages, pd.DataFrame):
        messages = messages["Body"]

    # sort in lexical order of reverse strings to maximize foot length
    srb = messages.apply(lambda x: None if x is None else x[::-1]).order()
    # srb = df.apply(lambda x: None if x['Body'] is None else x['Body'][::-1],
    #              axis=1).order()
    # begin walking down the series looking for maximal overlap
    counts = {}

    last = None

    def clean_footer(foot):
        return foot.strip()

    for b in srb:
        if last is None:
            last = b
            continue
        elif b is None:
            continue
        else:
            head, i = utils.get_common_head(b, last, delimiter="\n")
            head = clean_footer(head[::-1])
            last = b

            if head in counts:
                counts[head] = counts[head] + 1
            else:
                counts[head] = 1

        last = b

    # reduce candidates that are strictly longer and less frequent
    # than most promising footer candidates
    for n, foot1 in sorted(
        [(v, k) for k, v in list(counts.items())], reverse=True
    ):
        for foot2, m in list(counts.items()):
            if n > m and foot1 in foot2 and len(foot1) > 0:
                counts[foot1] = counts[foot1] + counts[foot2]
                del counts[foot2]

    candidates = sorted(
        [(v, k) for k, v in list(counts.items())], reverse=True
    )

    return candidates[0:number]


def load_data(
    name: str, archive_dir: str = CONFIG.mail_path, mbox: bool = False
):
    """
    Load the data associated with an archive name, given as a string.

    Attempt to open {archives-directory}/NAME.csv as data.

    Failing that, if the the name is a URL, it will try to derive
    the list name from that URL and load the .csv again.

    Parameters
    ----------
    name : str
    archive_dir : str, default CONFIG.mail_path
    mbox : bool, default False
        If true, expects and opens an mbox file at this path

    Returns
    -------
    data : pandas.DataFrame

    """

    if mbox:
        return open_list_archives(name, archive_dir=archive_dir, mbox=True)

    # a first pass at detecting if the string is a URL...
    if not (name.startswith("http://") or name.startswith("https://")):
        path = os.path.join(archive_dir, name + ".csv")

        if os.path.exists(path):
            data = pd.read_csv(path)
            return data
        else:
            logging.warning("No data available at %s", path)
    else:
        # TODO: Should "get_list_name" be more general than mailman?
        path = os.path.join(archive_dir, mailman.get_list_name(name) + ".csv")

        if os.path.exists(path):
            data = pd.read_csv(path)
            return data
        else:
            logging.warning(
                "No data found for %s. Check directory name and whether archives have been collected.",
                name,
            )


def messages_to_dataframe(messages):
    """
    Turn a list of parsed messages into a dataframe of message data,
    indexed by message-id, with column-names from headers.
    """
    # extract data into a list of tuples -- records -- with
    # the Message-ID separated out as an index
    # valid_messages = [m for m in messages if m.get()

    pm = [
        (
            m.get("Message-ID"),
            str(m.get("From")).replace("\\", " "),
            str(m.get("Subject")),
            get_date(m),
            str(m.get("In-Reply-To")),
            str(m.get("References")),
            get_text(m),
        )
        for m in messages
        if m.get("From")
    ]

    mdf = pd.DataFrame.from_records(
        list(pm),
        index="Message-ID",
        columns=[
            "Message-ID",
            "From",
            "Subject",
            "Date",
            "In-Reply-To",
            "References",
            "Body",
        ],
    )
    mdf.index.name = "Message-ID"

    return mdf


def open_list_archives(
    archive_name: str,
    archive_dir: str = CONFIG.mail_path,
    mbox: bool = False,
) -> pd.DataFrame:
    """
    Return a list of all email messages contained in the specified directory.

    Parameters
    -----------
    archive_name: str
        the name of a subdirectory of the directory specified
        in argument *archive_dir*. This directory is expected to contain
        files with extensions .txt, .mail, or .mbox. These files are all
        expected to be in mbox format-- i.e. a series of blocks of text
        starting with headers (colon-separated key-value pairs) followed by
        an email body.

    archive_dir : str:
        directory containing all messages.

    mbox: bool, default False
        True if there's an mbox file already available for this archive.

    Returns
    --------

    data : pandas.DataFrame

    """
    messages = None

    if mbox and (os.path.isfile(os.path.join(archive_dir, archive_name))):
        # treat string as the path to a file that is an mbox
        box = mailbox.mbox(
            os.path.join(archive_dir, archive_name), create=False
        )
        messages = list(box.values())

    else:
        # assume string is the path to a directory with many
        # TODO: Generalize get_list_name to listserv, w3c?
        list_name = mailman.get_list_name(archive_name)
        arc_dir = archive_directory(archive_dir, list_name)

        file_extensions = [".txt", ".mail", ".mbox"]

        txts = [
            os.path.join(arc_dir, fn)
            for fn in os.listdir(arc_dir)
            if any([fn.endswith(extension) for extension in file_extensions])
        ]

        logging.info(os.listdir(arc_dir))
        logging.info("Opening %d archive files", len(txts))

        def mbox_reader(stream):
            """Read a non-ascii message from mailbox"""
            data = stream.read()
            text = data.decode(encoding="utf-8", errors="replace")
            return mailbox.mboxMessage(text)

        arch = [
            mailbox.mbox(txt, factory=mbox_reader, create=False).values()
            for txt in txts
        ]

        if len(arch) == 0:
            raise MissingDataException(
                (
                    "No messages in %s under %s. Did you run the "
                    "collect_mail.py script?"
                )
                % (archive_dir, list_name)
            )

        messages = [item for sublist in arch for item in sublist]

    return messages_to_dataframe(messages)<|MERGE_RESOLUTION|>--- conflicted
+++ resolved
@@ -14,12 +14,8 @@
 from pathlib import Path
 import pytz
 
-<<<<<<< HEAD
+import bigbang.analysis.utils as analysis_utils
 import bigbang.ingress.mailman as mailman
-=======
-import bigbang.analysis.utils as analysis_utils
-import bigbang.mailman as mailman
->>>>>>> af82b8c0
 from bigbang.parse import get_date, get_text
 import bigbang.analysis.process as process
 from bigbang.analysis.thread import Node, Thread
