import datetime
import email
import glob
import logging
import os
import re
import subprocess
import time
import warnings
import mailbox
from mailbox import mboxMessage
from pathlib import Path
from typing import Dict, List, Optional, Tuple, Union
from urllib.parse import urljoin, urlparse

import numpy as np
import pandas as pd
import requests
import yaml
from bs4 import BeautifulSoup
from tqdm import tqdm

from config.config import CONFIG

filepath_auth = CONFIG.config_path + "authentication.yaml"
directory_project = str(Path(os.path.abspath(__file__)).parent.parent)

logging.basicConfig(
    filename=directory_project + "/listserv.log",
    filemode="w",
    level=logging.INFO,
    format="%(asctime)s %(message)s",
)
logger = logging.getLogger(__name__)


class ListservMessageParserWarning(BaseException):
    """Base class for Archive class specific exceptions"""

    pass


class ListservListWarning(BaseException):
    """Base class for Archive class specific exceptions"""

    pass


class ListservArchiveWarning(BaseException):
    """Base class for Archive class specific exceptions"""

    pass


class ListservMessageParser(email.parser.Parser, ListservMessageIO):
    """
    This class handles the creation of an mailbox.mboxMessage object
    (via the from_...() methods) and its storage in various other file formats
    (via the to_...() methods) that can be saved on the local machine.

    Parameters
    ----------
    website:
    url_login:
    login:
    session:

    Methods
    -------
    from_url
    from_listserv_file
    _get_header_from_html
    _get_body_from_html
    _get_header_from_listserv_file
    _get_body_from_listserv_file
    get_datetime

    Example
    -------
    msg = ListservMessageParser.from_url(
        list_name="3GPP_TSG_CT_WG6",
        url=url_message,
        fields="total",
    )
    """

    empty_header = {}

    def __init__(
        self,
        website=False,
        url_login: str = "https://list.etsi.org/scripts/wa.exe?LOGON",
        url_pref: str = "https://list.etsi.org/scripts/wa.exe?PREF",
        login: Optional[Dict[str, str]] = {"username": None, "password": None},
        session: Optional[str] = None,
    ):
        """
        Args:
            website: Set 'True' if messages are going to be scraped from websites,
                otherwise 'False' if read from local memory.
            url_login: URL to the 'Log In' page.
            url_pref: URL to the 'Preferences'/settings page.
            login:
            session:
        """
        if website:
            if session is None:
                session = get_auth_session(url_login, **login)
                session = set_website_preference_for_header(url_pref, session)
            self.session = session

    def create_email_message(
        self,
        archived_at: str,
        body: str,
        **header,
    ) -> mboxMessage:
        # crea EmailMessage
        msg = email.message.EmailMessage()
        if body is not None:
            msg.set_content(body)
        for key, value in header.items():
            if "content-type" == key:
                msg.set_param("Content-Type", value)
            elif "mime-version" == key:
                msg.set_param("MIME-Version", value)
            elif "content-transfer-encoding" == key:
                msg.set_param("Content-Transfer-Encoding", value)
            else:
                msg[key] = value
        if (
            (msg["Message-ID"] is None)
            and (msg["Date"] is not None)
            and (msg["From"] is not None)
        ):
            msg["Message-ID"] = archived_at.split("/")[-1]
        # convert to EmailMessage to mboxMessage
        mbox_msg = mboxMessage(msg)
        mbox_msg.add_header("Archived-At", "<" + archived_at + ">")
        return mbox_msg

    def from_url(
        self,
        list_name: str,
        url: str,
        fields: str = "total",
    ) -> mboxMessage:
        """
        Args:
            list_name:
            url: URL of this Email
            fields: Indicates whether to return 'header', 'body' or
                'total'/both or the Email.
        """
        soup = get_website_content(url, session=self.session)
        if soup == "RequestException":
            body = "RequestException"
            header = self.empty_header
        else:
            if fields in ["header", "total"]:
                header = self._get_header_from_html(soup)
            else:
                header = self.empty_header
            if fields in ["body", "total"]:
                body = self._get_body_from_html(list_name, url, soup)
            else:
                body = None
        return self.create_email_message(url, body, **header)

    def from_listserv_file(
        self,
        list_name: str,
        file_path: str,
        header_start_line_nr: int,
        fields: str = "total",
    ) -> mboxMessage:
        file = open(file_path, "r", errors="replace")
        fcontent = file.readlines()
        file.close()
        header_end_line_nr = self._get_header_end_line_nr(
            fcontent, header_start_line_nr
        )
        if fields in ["header", "total"]:
            header = self._get_header_from_listserv_file(
                fcontent, header_start_line_nr, header_end_line_nr
            )
        else:
            header = self.empty_header
        if fields in ["body", "total"]:
            body = self._get_body_from_listserv_file(
                fcontent, header_end_line_nr
            )
        else:
            body = None
        return self.create_email_message(file_path, body, **header)

    def _get_header_end_line_nr(
        self,
        content: List[str],
        header_start_line_nr: int,
    ) -> List[int]:
        """
        The header ends with the first empty line encountered.

        Args:
            content: The content of one LISTSERV-file.
            header_start_line_nr:
        """
        for lnr, lcont in enumerate(content[header_start_line_nr:]):
            if len(lcont) <= 1:
                header_end_line_nr = header_start_line_nr + lnr
                break
        return header_end_line_nr

    def _get_header_from_listserv_file(
        self,
        content: List[str],
        header_start_line_nr: int,
        header_end_line_nr: int,
    ) -> Dict[str, str]:
        """
        Lexer for the message header.

        Args:
            content: The content of one LISTSERV-file.
            header_start_line_nr:
            header_end_line_nr:
        """
        # TODO re-write using email.parser.Parser
        content = content[header_start_line_nr:header_end_line_nr]
        # collect important info from LISTSERV header
        header = {}
        for lnr in range(len(content)):
            line = content[lnr]
            # get header keyword and value
            if re.match(r"\S+:\s+\S+", line):
                key = line.split(":")[0]
                value = line.replace(key + ":", "").strip().rstrip("\n")
                # if not at the end of header
                if lnr < len(content) - 1:
                    # if header-keyword value is split over two lines
                    if not re.match(r"\S+:\s+\S+", content[lnr + 1]):
                        value += " " + content[lnr + 1].strip().rstrip("\n")
                header[key.lower()] = value
        return header

    def _get_body_from_listserv_file(
        self,
        content: List[str],
        header_end_line_nr: int,
    ) -> str:
        """
        Lexer for the message body/payload.

        Args:
            content: The content of one LISTSERV-file.
            header_end_line_nr:
        """
        # TODO re-write using email.parser.Parser
        found = False
        # find body 'position' in file
        for line_nr, line in enumerate(content[header_end_line_nr:]):
            if "=" * 73 in line:
                body_end_line_nr = line_nr + header_end_line_nr
                found = True
                break
        if not found:
            body_end_line_nr = -1
        # get body content
        body = content[header_end_line_nr:body_end_line_nr]
        # remove empty lines and join into one string
        body = ("").join([line for line in body if len(line) > 1])
        return body

    def _get_header_from_html(self, soup: BeautifulSoup) -> Dict[str, str]:
        """Lexer for the message header."""
        try:
            for string in ["Subject", "SUBJECT"]:
                try:
                    _text = soup.find(
                        "b",
                        text=re.compile(r"^\b%s\b" % string),
                    )  # Sometimes this returns None!
                    text = _text.parent.parent.parent.parent#.text
                    break
                except:
                    continue
            # collect important info from LISTSERV header
            header = {}
            for line in text.find_all("tr"):
                key = str(line.find_all(re.compile("^b"))[0])
                key = re.search(r'<b>(.*?)<\/b>', key).group(1).lower()
                key = re.sub(r':', '', key).strip()
                if "subject" in key:
                    value = repr(str(line.find_all(re.compile("^a"))[0].text).strip())
                else:
                    try:  # Listserv 17
                        value = repr(str(line.find_all(re.compile("^div"))[0]))
                        value = re.search(r'">(.*)<\/div>', value).group(1)
                        if "content-type" in key:
                            value = value.split(';')[0]
                    except:  # Listserv 16.5
                        value = repr(str(line.find_all(re.compile("^p"))[1]))
                        value = re.search(r'<p>(.*)<\/p>', value).group(1)
                        value = value.split(' <')[0]
                value = re.sub(r'&gt;', '>', value).strip()
                value = re.sub(r'&lt;', '<', value).strip()
                # remove Carriage return
                value = re.sub(r'\\r', '', value).strip()
                # remove Linefeed
                value = re.sub(r'\\n', '', value).strip()
                if "parts/attachments" in key:
                    break
                elif "comments" in key:
                    key = "comments-to"
                    value = re.sub(r'To:', '', value).strip()
                header[key] = value
        except Exception:
            header = self.empty_header
        return header

    def _get_body_from_html(
        self, list_name: str, url: str, soup: BeautifulSoup
    ) -> Union[str, None]:
        """
        Lexer for the message body/payload.
        This methods look first whether the body is available in text/plain,
        before it looks for the text/html option. If neither is available it
        returns None.

        Therefore this method does not try to return the richest information
        content, but simply the ascii format.
        """
        # TODO re-write using email.parser.Parser
        url_root = ("/").join(url.split("/")[:-2])
        a_tags = soup.select(f'a[href*="A3="][href*="{list_name}"]')
        href_plain_text = [
            tag.get("href") for tag in a_tags if "Fplain" in tag.get("href")
        ]
        href_html_text = [
            tag.get("href") for tag in a_tags if "Fhtml" in tag.get("href")
        ]
        try:
            if href_plain_text:
                body_soup = get_website_content(
                    urljoin(url_root, href_plain_text[0])
                )
                if body_soup == "RequestException":
                    return body_soup
                else:
                    return body_soup.find("pre").text
            elif href_html_text:
                body_soup = get_website_content(
                    urljoin(url_root, href_html_text[0])
                )
                if body_soup == "RequestException":
                    return body_soup
                else:
                    return body_soup.get_text(strip=True)
        except Exception:
            logger.info(
                f"The message body of {url} which is part of the "
                f"list {list_name} could not be loaded."
            )
            return None

    @staticmethod
    def get_datetime(line: str) -> str:
        line = (" ").join(line.split(" ")[:-1]).lstrip()
        # convert format to local version of date and time
        date_time_obj = datetime.datetime.strptime(
            line, "%a, %d %b %Y %H:%M:%S"
        )
        return date_time_obj.strftime("%c")

    @staticmethod
    def create_message_id(
        date: str,
        from_address: str,
    ) -> str:
        message_id = (".").join([date, from_address])
        # remove special characters
        message_id = re.sub(r"[^a-zA-Z0-9]+", "", message_id)
        return message_id

<<<<<<< HEAD

class ListservList(ListservListIO):
=======
    @staticmethod
    def to_dict(msg: mboxMessage, include_body: bool=True) -> Dict[str, str]:
        if include_body:
            dic = {"Body": msg.get_payload()}
        else:
            dic = {}
        for key, value in msg.items():
            dic[key] = value
        return dic

    @staticmethod
    def to_pandas_dataframe(msg: mboxMessage, include_body: bool=True) -> pd.DataFrame:
        return pd.DataFrame(
            ListservMessageParser.to_dict(msg, include_body),
            index=[msg["Message-ID"]],
        )

    @staticmethod
    def to_mbox(msg: mboxMessage, filepath: str, mode: str = "w"):
        """
        Safe mail list to .mbox files.
        """
        if Path(filepath).is_file():
            Path(filepath).unlink()
        mbox = mailbox.mbox(filepath)
        mbox.lock()
        mbox.add(msg)
        mbox.flush()
        mbox.unlock()


class ListservList:
>>>>>>> b41e5442
    """
    This class handles the scraping of a single mailing list of a public archive
    in the LISTSERV 16.5 format.

    Parameters
    ----------
    name
        The of whom the list (e.g. 3GPP_COMMON_IMS_XFER, IEEESCO-DIFUSION, ...)
    source
        Contains the information of the location of the mailing list.
        It can be either an URL where the list or a path to the file(s).
    msgs
        List of mboxMessage objects

    Methods
    -------
    from_url
    from_messages
    from_mbox
    from_listserv_files
    from_listserv_directories
    get_messages_from_url
    get_message_urls
    get_period_urls
    get_line_numbers_of_header_starts
    get_index_of_elements_in_selection
    to_dict
    to_pandas_dataframe
    to_mbox

    Example
    -------
    mlist = ListservList.from_url(
        "3GPP_TSG_CT_WG6",
        url="https://list.etsi.org/scripts/wa.exe?A0=3GPP_TSG_CT_WG6",
        select={
            "years": (2020, 2021),
            "months": "January",
            "weeks": [1,5],
            "fields": "header",
        },
    )
    """

    def __init__(
        self,
        name: str,
        source: Union[List[str], str],
        msgs: List[mboxMessage],
    ):
        self.name = name
        self.source = source
        self.messages = msgs

    def __len__(self) -> int:
        return len(self.messages)

    def __iter__(self):
        return iter(self.messages)

    def __getitem__(self, index) -> mboxMessage:
        return self.messages[index]

    @classmethod
    def from_url(
        cls,
        name: str,
        url: str,
        select: Optional[dict] = None,
        url_login: str = "https://list.etsi.org/scripts/wa.exe?LOGON",
        url_pref: str = "https://list.etsi.org/scripts/wa.exe?PREF",
        login: Optional[Dict[str, str]] = {"username": None, "password": None},
        session: Optional[str] = None,
    ) -> "ListservList":
        """
        Args:
            name: Name of the list of messages, e.g. '3GPP_TSG_SA_WG2_UPCON'
            url: URL to the LISTSERV list.
            select: Selection criteria that can filter messages by:
                - content, i.e. header and/or body
                - period, i.e. written in a certain year, month, week-of-month
            url_login: URL to the 'Log In' page
            url_pref: URL to the 'Preferences'/settings page
        """
        if session is None:
            session = get_auth_session(url_login, **login)
            session = set_website_preference_for_header(url_pref, session)
        if select is None:
            select = {"fields": "total"}
        elif "fields" not in list(select.keys()):
            select["fields"] = "total"
        msgs = cls.get_messages_from_url(name, url, select, session)
        return cls.from_messages(name, url, msgs)

    @classmethod
    def from_messages(
        cls,
        name: str,
        url: str,
        messages: List[Union[str, mboxMessage]],
        fields: str = "total",
        url_login: str = "https://list.etsi.org/scripts/wa.exe?LOGON",
        url_pref: str = "https://list.etsi.org/scripts/wa.exe?PREF",
        login: Optional[Dict[str, str]] = {"username": None, "password": None},
        session: Optional[str] = None,
    ) -> "ListservList":
        """
        Args:
            messages: Can either be a list of URLs to specific LISTSERV messages
                or a list of `mboxMessage` objects.
            url_login: URL to the 'Log In' page.
            url_pref: URL to the 'Preferences'/settings page.
        """
        if not messages:
            # create empty ListservList for ListservArchive
            msgs = messages
        elif isinstance(messages[0], str):
            # create ListservList from message URLs
            msgs = []
            msg_parser = ListservMessageParser(
                website=True,
                url_login=url_login,
                login=login,
            )
            for msg_url in tqdm(messages, ascii=True, desc=name):
                msg = msg_parser.from_url(
                    list_name=name,
                    url=msg_url,
                    fields=fields,
                )
                if msg.get_payload() == "RequestException":
                    time.sleep(30)
                else:
                    msgs.append(msg)
                    logger.info(f"Recorded the message {msg_url}.")
        else:
            # create ListservList from list of mboxMessage
            msgs = messages
        return cls(name, url, msgs)

    @classmethod
    def from_mbox(cls, name: str, filepath: str) -> "ListservList":
        box = mailbox.mbox(filepath, create=False)
        msgs = list(box.values())
        return cls(name, filepath, msgs)

    @classmethod
    def from_listserv_directories(
        cls,
        name: str,
        directorypaths: List[str],
        filedsc: str = "*.LOG?????",
        select: Optional[dict] = None,
    ) -> "ListservList":
        """
        Args:
            name: Name of the list of messages, e.g. '3GPP_TSG_SA_WG2_UPCON'.
            directorypaths: List of directory paths where LISTSERV formatted
                messages are.
            filedsc: A description of the relevant files, e.g. *.LOG?????
            select: Selection criteria that can filter messages by:
                - content, i.e. header and/or body
                - period, i.e. written in a certain year, month, week-of-month
        """
        _filepaths = []
        # run through directories and collect all filepaths
        for directorypath in directorypaths:
            _filepaths.append(
                get_paths_to_files_in_directory(directorypath, filedsc)
            )
        # flatten list of lists
        filepaths = [fp for li in _filepaths for fp in li]
        return cls.from_listserv_files(name, filepaths, select)

    @classmethod
    def from_listserv_files(
        cls,
        name: str,
        filepaths: List[str],
        select: Optional[dict] = None,
    ) -> "ListservList":
        """
        Args:
            name: Name of the list of messages, e.g. '3GPP_TSG_SA_WG2_UPCON'
            filepaths: List of file paths where LISTSERV formatted messages are.
                Such files can have a file extension of the form: *.LOG1405D
            select: Selection criteria that can filter messages by:
                - content, i.e. header and/or body
                - period, i.e. written in a certain year, month, week-of-month
        """
        if select is None:
            select = {"fields": "total"}
        msgs = []
        for filepath in filepaths:
            # TODO: implement selection filter
            file = open(filepath, "r", errors="replace")
            fcontent = file.readlines()
            # get positions of all Emails in file
            header_start_line_nrs = cls.get_line_numbers_of_header_starts(
                fcontent
            )
            file.close()
            # run through all messages in file
            msg_parser = ListservMessageParser(website=False)
            for msg_nr in header_start_line_nrs:
                msgs.append(
                    msg_parser.from_listserv_file(
                        name,
                        filepath,
                        msg_nr,
                        select["fields"],
                    )
                )
        return cls(name, filepaths, msgs)
    
    @classmethod
    def get_messages_from_url(
        cls,
        name: str,
        url: str,
        select: Optional[dict] = None,
        session: Optional[dict] = None,
    ) -> List[mboxMessage]:
        """
        Generator that returns all messages within a certain period
        (e.g. January 2021, Week 5).

        Args:
            name: Name of the list of messages, e.g. '3GPP_TSG_SA_WG2_UPCON'
            url: URL to the LISTSERV list.
            select: Selection criteria that can filter messages by:
                - content, i.e. header and/or body
                - period, i.e. written in a certain year, month, week-of-month
            session: AuthSession
        """
        # get all message URLs
        msg_urls = cls.get_message_urls(name, url, select)
        msg_parser = ListservMessageParser(website=True, session=session)
        # get all message contents
        msgs = []
        for msg_url in tqdm(msg_urls, ascii=True, desc=name):
            msg = msg_parser.from_url(
                list_name=name,
                url=msg_url,
                fields=select["fields"],
            )
            if msg.get_payload() == "RequestException":
                time.sleep(30)
            else:
                msgs.append(msg)
                logger.info(f"Recorded the message {msg_url}.")
            # wait between loading messages, for politeness
            time.sleep(1)
        return msgs
    
    @classmethod
    def get_message_urls(
        cls,
        name: str,
        url: str,
        select: Optional[dict] = None,
    ) -> List[str]:
        """
        Args:
            name: Name of the list of messages, e.g. '3GPP_TSG_SA_WG2_UPCON'
            url: URL to the LISTSERV list.
            select: Selection criteria that can filter messages by:
                - content, i.e. header and/or body
                - period, i.e. written in a certain year, month, week-of-month
        
        Returns:
            List of all selected URLs of the messages in the mailing list.
        """
        if select is None:
            select = {"fields": "total"}
        msg_urls = []
        # run through periods
        for period_url in ListservList.get_period_urls(url, select):
            # run through messages within period
            for msg_url in ListservList.get_messages_urls(name, period_url):
                msg_urls.append(msg_url)
        return msg_urls

    @classmethod
    def get_period_urls(
        cls, url: str, select: Optional[dict] = None
    ) -> List[str]:
        """
        All messages within a certain period
        (e.g. January 2021, Week 5).
        """
        # create dictionary with key indicating period and values the url
        periods, urls_of_periods = cls.get_all_periods_and_their_urls(url)

        if any(
            period in list(select.keys())
            for period in ["years", "months", "weeks"]
        ):
            for key, value in select.items():
                if key == "years":
                    cond = lambda x: int(re.findall(r"\d{4}", x)[0])
                elif key == "months":
                    cond = lambda x: x.split(" ")[0]
                elif key == "weeks":
                    cond = lambda x: int(x.split(" ")[-1])
                else:
                    continue

                periodquants = [cond(period) for period in periods]

                indices = ListservList.get_index_of_elements_in_selection(
                    periodquants,
                    urls_of_periods,
                    value,
                )

                periods = [periods[idx] for idx in indices]
                urls_of_periods = [urls_of_periods[idx] for idx in indices]
        return urls_of_periods

    @staticmethod
    def get_all_periods_and_their_urls(
        url: str,
    ) -> Tuple[List[str], List[str]]:
        # wait between loading messages, for politeness
        time.sleep(0.5)
        
        url_root = ("/").join(url.split("/")[:-2])
        soup = get_website_content(url)
        periods = [list_tag.find("a").text for list_tag in soup.find_all("li")]
        urls_of_periods = [
            urljoin(url_root, list_tag.find("a").get("href"))
            for list_tag in soup.find_all("li")
        ]
        return periods, urls_of_periods
    
    @staticmethod
    def get_index_of_elements_in_selection(
        times: List[Union[int, str]],
        urls: List[str],
        filtr: Union[tuple, list, int, str],
    ) -> List[int]:
        """
        Filter out messages that where in a specific period. Period here is a set
        containing units of year, month, and week-of-month which can have the following
        example elements:
            - years: (1992, 2010), [2000, 2008], 2021
            - months: ["January", "July"], "November"
            - weeks: (1, 4), [1, 5], 2

        Args:
            times: A list containing information of the period for each
                group of mboxMessage.
            urls: Corresponding URLs of each group of mboxMessage of which the
                period info is contained in `times`.
            filtr: Containing info on what should be filtered.

        Returns:
            Indices of to the elements in `times`/`ursl`.
        """
        if isinstance(filtr, tuple):
            # filter year or week in range
            cond = lambda x: (np.min(filtr) <= x <= np.max(filtr))
        if isinstance(filtr, list):
            # filter in year, week, or month in list
            cond = lambda x: x in filtr
        if isinstance(filtr, int):
            # filter specific year or week
            cond = lambda x: x == filtr
        if isinstance(filtr, str):
            # filter specific month
            cond = lambda x: x == filtr
        return [idx for idx, time in enumerate(times) if cond(time)]
    
    @staticmethod
    def get_name_from_url(url: str) -> str:
        """ Get name of mailing list. """
        return url.split("A0=")[-1]

    @classmethod
    def get_messages_urls(cls, name: str, url: str) -> List[str]:
        """
        Args:
            name: Name of the `ListservList`
            url: URL to group of messages that are within the same period.

        Returns:
            List to URLs from which`mboxMessage` can be initialized.
        """
        tstart = time.time()
        url_root = ("/").join(url.split("/")[:-2])
        soup = get_website_content(url)
        a_tags = soup.select(f'a[href*="A2="][href*="{name}"]')
        if a_tags:
            a_tags = [urljoin(url_root, url.get("href")) for url in a_tags]
        return a_tags

    @classmethod
    def get_line_numbers_of_header_starts(
        cls, content: List[str]
    ) -> List[int]:
        """
        By definition LISTSERV logs seperate new messages by a row
        of 73 equal signs.

        Args:
            content: The content of one LISTSERV-file.

        Returns:
            List of line numbers where header starts
        """
        return [
            line_nr for line_nr, line in enumerate(content) if "=" * 73 in line
        ]
<<<<<<< HEAD

    def to_dict(self, include_body: bool=True) -> Dict[str, List[str]]:
        ListservListIO.to_dict(self.messages, include_body)

    def to_pandas_dataframe(self, include_body: bool=True) -> pd.DataFrame:
        ListservListIO.to_pandas_dataframe(self.messages, include_body)
=======
    
    def to_dict(self, include_body: bool=True) -> Dict[str, List[str]]:
        """
        Place all message into a dictionary.
        """
        dic = {}
        for idx, msg in enumerate(self.messages):
            #if msg["message-id"] != None:  #TODO: why are some 'None'?
            for key, value in msg.items():
                key = key.lower()
                if key not in dic.keys():
                    dic[key] = [np.nan]*len(self.messages)
                dic[key][idx] = value
        if include_body:
            dic['body'] = [np.nan]*len(self.messages)
            for idx, msg in enumerate(self.messages):
                #if msg["message-id"] != None:
                dic['body'][idx] = msg.get_payload()
        lengths = [len(value) for value in dic.values()]
        assert all([diff == 0 for diff in np.diff(lengths)])
        return dic

    def to_pandas_dataframe(self, include_body: bool=True) -> pd.DataFrame:
        dic = self.to_dict(include_body)
        df = pd.DataFrame(dic).set_index("message-id")
        # get index of date-times
        index = np.array([
            True if (isinstance(dt, str)) and (len(dt) > 10) and not pd.isna(dt)
            else False
            for i, dt in enumerate(df["date"])
        ], dtype="bool")
        df = df.loc[index, :]
        # convert data type from string to datetime.datetime object
        df.loc[:, 'date'].update(
                df.loc[:, 'date'].apply(
                lambda x: datetime.datetime.strptime(x, "%a, %d %b %Y %H:%M:%S %z")
            )
        )
        return df
>>>>>>> b41e5442

    def to_mbox(self, dir_out: str, filename: Optional[str] = None):
        """Safe mailing list to .mbox files."""
        if filename is None:
            ListservListIO.to_mbox(self.messages, dir_out, self.name)
        else:
            ListservListIO.to_mbox(self.messages, dir_out, filename)


class ListservArchive(object):
    """
    This class handles the scraping of a public mailing list archive that uses
    the LISTSERV 16.5 and 17 format.
    An archive is a list of ListservList elements.

    Parameters
    ----------
    name
        The of whom the archive is (e.g. 3GPP, IEEE, ...)
    url
        The URL where the archive lives
    lists
        A list containing the mailing lists as `ListservList` types

    Methods
    -------
    from_url
    from_mbox
    from_mailing_lists
    from_listserv_directory
    get_lists
    get_sections
    to_dict
    to_pandas_dataframe
    to_mbox

    Example
    -------
    arch = ListservArchive.from_url(
        "3GPP",
        "https://list.etsi.org/scripts/wa.exe?",
        "https://list.etsi.org/scripts/wa.exe?HOME",
        select={
            "years": (2020, 2021),
            "months": "January",
            "weeks": [1,5],
            "fields": "header",
        },
    )
    """

    def __init__(self, name: str, url: str, lists: List[Union[ListservList, str]]):
        self.name = name
        self.url = url
        self.lists = lists

    def __len__(self):
        return len(self.lists)

    def __iter__(self):
        return iter(self.lists)

    def __getitem__(self, index):
        return self.lists[index]

    @classmethod
    def from_url(
        cls,
        name: str,
        url_root: str,
        url_home: str,
        select: Optional[dict] = None,
        url_login: str = "https://list.etsi.org/scripts/wa.exe?LOGON",
        url_pref: str = "https://list.etsi.org/scripts/wa.exe?PREF",
        login: Optional[Dict[str, str]] = {"username": None, "password": None},
        session: Optional[str] = None,
        instant_save: bool = True,
        only_mlist_urls: bool = True,
    ) -> "ListservArchive":
        """
        Create ListservArchive from a given URL.

        Args:
            name:
            url_root:
            url_home:
            select: Selection criteria that can filter messages by:
                - content, i.e. header and/or body
                - period, i.e. written in a certain year, month, week-of-month
            url_login: URL to the 'Log In' page.
            url_pref: URL to the 'Preferences'/settings page.
            login: login keys {"username": str, "password": str}
            session: if auth-session was already created externally
            instant_save: Boolean giving the choice to save a `ListservList` as
                soon as it is completely scraped or collect entire archive. The
                prior is recommended if a large number of mailing lists are
                scraped which can require a lot of memory and time.
            only_list_urls: Boolean giving the choice to collect only `ListservList`
                URLs or also their contents.
        """
        if session is None:
            session = get_auth_session(url_login, **login)
            session = set_website_preference_for_header(url_pref, session)
        lists = cls.get_lists_from_url(
            url_root,
            url_home,
            select,
            session,
            instant_save,
            only_mlist_urls,
        )
        return cls.from_mailing_lists(
            name,
            url_root,
            lists,
            select,
            session,
            only_mlist_urls,
        )

    @classmethod
    def from_mailing_lists(
        cls,
        name: str,
        url_root: str,
        url_mailing_lists: Union[List[str], List[ListservList]],
        select: Optional[dict] = None,
        url_login: str = "https://list.etsi.org/scripts/wa.exe?LOGON",
        url_pref: str = "https://list.etsi.org/scripts/wa.exe?PREF",
        login: Optional[Dict[str, str]] = {"username": None, "password": None},
        session: Optional[str] = None,
        only_mlist_urls: bool = True,
        instant_save: Optional[bool] = True,
    ) -> "ListservArchive":
        """
        Create ListservArchive from a given list of 'ListservList'.

        Args:
            name: Name used for folder in which scraped lists will be stored.
            url_root:
            url_mailing_lists:
            url_login: URL to the 'Log In' page.
            url_pref: URL to the 'Preferences'/settings page.

        """
        if isinstance(url_mailing_lists[0], str) and only_mlist_urls is False:
            if session is None:
                session = get_auth_session(url_login, **login)
                session = set_website_preference_for_header(url_pref, session)
            lists = []
            for url in url_mailing_lists:
                mlist_name = url.split("A0=")[-1]
                mlist = ListservList.from_url(
                    name=mlist_name,
                    url=url,
                    select=select,
                    session=session,
                )
                if len(mlist) != 0:
                    if instant_save:
                        dir_out = CONFIG.mail_path + name
                        Path(dir_out).mkdir(parents=True, exist_ok=True)
                        mlist.to_mbox(dir_out=dir_out)
                    else:
                        logger.info(f"Recorded the list {mlist.name}.")
                        lists.append(mlist)
        else:
            lists = url_mailing_lists
        return cls(name, url_root, lists)

    @classmethod
    def from_listserv_directory(
        cls,
        name: str,
        directorypath: str,
        folderdsc: str = "*",
        filedsc: str = "*.LOG?????",
        select: Optional[dict] = None,
    ) -> "ListservArchive":
        """
        Args:
            name: Name of the archive, e.g. '3GPP'.
            directorypath: Where the ListservArchive can be initialised.
            folderdsc: A description of the relevant folders
            filedsc: A description of the relevant files, e.g. *.LOG?????
            select: Selection criteria that can filter messages by:
                - content, i.e. header and/or body
                - period, i.e. written in a certain year, month, week-of-month
        """
        lists = []
        _dirpaths_to_lists = get_paths_to_dirs_in_directory(
            directorypath, folderdsc
        )
        # run through directories and collect all filepaths
        for dirpath in _dirpaths_to_lists:
            _filepaths = get_paths_to_files_in_directory(dirpath, filedsc)
            mlist = ListservList.from_listserv_files(
                dirpath.split("/")[-2],
                _filepaths,
                select,
            )
            lists.append(mlist)
        return cls(name, directorypath, lists)

    @classmethod
    def from_mbox(
        cls,
        name: str,
        directorypath: str,
        filedsc: str = "*.mbox",
    ) -> "ListservArchive":
        filepaths = get_paths_to_files_in_directory(directorypath, filedsc)
        lists = []
        for filepath in filepaths:
            name = filepath.split("/")[-1].split(".")[0]
            lists.append(ListservList.from_mbox(name, filepath))
        return cls(name, directorypath, lists)

    @staticmethod
    def get_lists_from_url(
        url_root: str,
        url_home: str,
        select: dict,
        session: Optional[str] = None,
        instant_save: bool = True,
        only_mlist_urls: bool = True,
    ) -> List[Union[ListservList, str]]:
        """
        Created dictionary of all lists in the archive.

        Args:

        Returns:
            archive_dict: the keys are the names of the lists and the value their url
        """
        archive = []
        # run through archive sections
        for url in list(
            ListservArchive.get_sections(url_root, url_home).keys()
        ):
            soup = get_website_content(url)
            a_tags_in_section = soup.select(
                f'a[href^="{urlparse(url).path}?A0="]',
            )

            mlist_urls = [
                urljoin(url_root, a_tag.get("href"))
                for a_tag in a_tags_in_section
            ]
            mlist_urls = list(set(mlist_urls))  # remove duplicates

            if only_mlist_urls:
                # collect mailing-list urls
                for mlist_url in mlist_urls:
                    name = ListservList.get_name_from_url(mlist_url)
                    # check if mailing list contains messages in period
                    _period_urls = ListservList.get_all_periods_and_their_urls(
                        mlist_url
                    )[1]
                    # check if mailing list is public
                    if len(_period_urls) > 0:
                        loops = 0
                        for _period_url in _period_urls:
                            loops += 1
                            nr_msgs = len(
                                ListservList.get_messages_urls(
                                    name=name, url=_period_url
                                )
                            )
                            if nr_msgs > 0:
                                archive.append(mlist_url)
                                break
            else:
                # collect mailing-list contents
                for mlist_url in mlist_urls:
                    name = ListservList.get_name_from_url(mlist_url)
                    mlist = ListservList.from_url(
                        name=name,
                        url=mlist_url,
                        select=select,
                        session=session,
                    )
                    if len(mlist) != 0:
                        if instant_save:
                            dir_out = CONFIG.mail_path + name
                            Path(dir_out).mkdir(parents=True, exist_ok=True)
                            mlist.to_mbox(dir_out=CONFIG.mail_path)
                            archive.append(mlist.name)
                        else:
                            logger.info(f"Recorded the list {mlist.name}.")
                            archive.append(mlist)
        return archive

    def get_sections(url_root: str, url_home: str) -> int:
        """
        Get different sections of archive.
        On the Listserv 16.5 website they look like:
        [3GPP] [3GPP–AT1] [AT2–CONS] [CONS–EHEA] [EHEA–ERM_] ...
        On the Listserv 17 website they look like:
        [<<][<]1-50(798)[>][>>]

        Returns:
            If sections exist, it returns their urls and names. Otherwise it returns
            the url_home.
        """
        soup = get_website_content(url_home)
        sections = soup.select(
            'a[href*="INDEX="][href*="p="]',
        )
        archive_sections_dict = {}
        if sections:
            for sec in sections:
                key = urljoin(url_root, sec.get("href"))
                value = sec.text
                if value in ["Next", "Previous"]:
                    continue
                archive_sections_dict[key] = value
            archive_sections_dict[re.sub(r"p=[0-9]+", "p=1", key)] = "FIRST"
        else:
            archive_sections_dict[url_home] = "Home"
        return archive_sections_dict

    def to_conversationkg_dict(self) -> Dict[str, List[str]]:
        """
        Place all message in all lists into a dictionary of the form:
            dic = {
                "message_ID1": {
                    "body": ...,
                    "subject": ...,
                    ... ,
                }
                "message_ID2": {
                    "body": ...,
                    "subject": ...,
                    ... ,
                }
            }
        """
        # initialize dictionary
        dic = {}
        msg_nr = 0
        # run through lists
        for mlist in self.lists:
            # run through messages
            for msg in mlist.messages:
                dic[f"ID{msg_nr}"] = msg.to_dict()
                msg_nr += 1
        return dic
<<<<<<< HEAD

    def to_dict(self, include_body: bool=True) -> Dict[str, List[str]]:
        ListservArchiveIO.to_dict(self.lists, include_body)

    def to_pandas_dataframe(self, include_body: bool=True) -> pd.DataFrame:
        ListservArchiveIO.to_pandas_dataframe(self.lists, include_body)
=======
    
    def to_dict(self, include_body: bool=True) -> Dict[str, List[str]]:
        """
        Place all message into a dictionary.
        """
        nr_msgs = 0
        for ii, mlist in enumerate(self.lists):
            dic_mlist = mlist.to_dict(include_body)
            if ii == 0:
                dic_march = dic_mlist
                dic_march['mailing-list'] = [mlist.name]*len(mlist)
            else:
                # add mlist items to march
                for key, value in dic_mlist.items():
                    if key not in dic_march.keys():
                        dic_march[key] = [np.nan]*nr_msgs
                    dic_march[key].extend(value)
                # if mlist does not contain items that are in march
                key_miss = list(set(dic_march.keys()) - set(dic_mlist.keys()))
                key_miss.remove('mailing-list')
                for key in key_miss:
                    dic_march[key].extend([np.nan]*len(mlist))
                
                dic_march['mailing-list'].extend([mlist.name]*len(mlist))
            nr_msgs += len(mlist)
        lengths = [len(value) for value in dic_march.values()]
        assert all([diff == 0 for diff in np.diff(lengths)])
        return dic_march

    def to_pandas_dataframe(self, include_body: bool=True) -> pd.DataFrame:
        df = pd.DataFrame(self.to_dict(include_body)).set_index("message-id")
        # get index of date-times
        index = np.array([
            True if (isinstance(dt, str)) and (len(dt) > 10) and not pd.isna(dt)
            else False
            for i, dt in enumerate(df["date"])
        ], dtype="bool")
        # convert data type from string to datetime.datetime object
        df.loc[index, 'date'].update(
            df.loc[index, 'date'].apply(
                lambda x: datetime.datetime.strptime(x, "%a, %d %b %Y %H:%M:%S %z")
            )
        )
        return df
>>>>>>> b41e5442

    def to_mbox(self, dir_out: str):
        """
        Save Archive content to .mbox files
        """
        ListservArchiveIO.to_mbox(self.lists, dir_out)


def set_website_preference_for_header(
    url_pref: str, session: requests.Session,
) -> requests.Session:
    """
    Set the 'Email Headers' of the 'Archive Preferences' for the auth session
    to 'Show All Headers'. Otherwise only a restricted list of header fields is
    shown.
    """
    url_archpref = url_pref + "&TAB=2"
    payload = {
        "Email Headers": "b",
    }
    session.post(url_archpref, data=payload)
    return session


def get_auth_session(
    url_login: str, username: str, password: str
) -> requests.Session:
    """
    Create AuthSession.

    There are three ways to create an AuthSession:
        - parse username & password directly into method
        - create a /bigbang/config/authentication.yaml file that contains keys
        - type then into terminal when the method 'get_login_from_terminal'
            is raised
    """
    if os.path.isfile(filepath_auth):
        # read from /config/authentication.yaml
        with open(filepath_auth, "r") as stream:
            auth_key = yaml.safe_load(stream)
        username = auth_key["username"]
        password = auth_key["password"]
    else:
        # ask user for login keys
        username, password = get_login_from_terminal(username, password)

    if username is None or password is None:
        # continue without authentication
        return None
    else:
        # Start the AuthSession
        session = requests.Session()
        # Create the payload
        payload = {
            "LOGIN1": "",
            "Y": username,
            "p": password,
            "X": "",
        }
        # Post the payload to the site to log in
        session.post(url_login, data=payload)
        return session


def get_login_from_terminal(
    username: Union[str, None],
    password: Union[str, None],
    file_auth: str = directory_project + "/config/authentication.yaml",
) -> Tuple[Union[str, None]]:
    """
    Get login key from user during run time if 'username' and/or 'password' is 'None'.
    Return 'None' if no reply within 15 sec.
    """
    if username is None or password is None:
        record = True
    else:
        record = False
    if username is None:
        username = ask_for_input("Enter your Email: ")
    if password is None:
        password = ask_for_input("Enter your Password: ")
    if record and isinstance(username, str) and isinstance(password, str):
        loginkey_to_file(username, password, file_auth)
    return username, password


def ask_for_input(request: str) -> Union[str, None]:
    timeout = 15
    end_time = time.time() + timeout
    while time.time() < end_time:
        reply = input(request)
        try:
            assert isinstance(reply, str)
            break
        except Exception:
            reply = None
            continue
    return reply


def loginkey_to_file(
    username: str,
    password: str,
    file_auth: str,
) -> None:
    """Safe login key to yaml"""
    file = open(file_auth, "w")
    file.write(f"username: '{username}'\n")
    file.write(f"password: '{password}'")
    file.close()


def get_website_content(
    url: str,
    session: Optional[requests.Session] = None,
) -> Union[str, BeautifulSoup]:
    """
    Get HTML code from website

    Note: Servers don't like it when one is sending too many requests from same
        ip address in short period of time. Therefore we need
        to:
            a) catch 'requests.exceptions.RequestException' errors
                (includes all possible errors to be on the safe side),
            b) safe intermediate results,
            c) continue where we left off at a later stage.
    """
    # TODO: include option to change BeautifulSoup args
    try:
        if session is None:
            sauce = requests.get(url)
            assert sauce.status_code == 200
            soup = BeautifulSoup(sauce.content, "html.parser")
        else:
            sauce = session.get(url)
            soup = BeautifulSoup(sauce.text, "html.parser")
        return soup
    except requests.exceptions.RequestException as e:
        if "A2=" in url:
            # if URL of mboxMessage
            logger.info(f"{e} for {url}.")
            return "RequestException"
        else:
            SystemExit()


def get_paths_to_files_in_directory(
    directory: str, file_dsc: str = "*"
) -> List[str]:
    """Get paths of all files matching file_dsc in directory"""
    template = f"{directory}{file_dsc}"
    file_paths = glob.glob(template)
    return file_paths


def get_paths_to_dirs_in_directory(
    directory: str, folder_dsc: str = "*"
) -> List[str]:
    """Get paths of all directories matching file_dsc in directory"""
    template = f"{directory}{folder_dsc}"
    dir_paths = glob.glob(template)
    # normalize directory paths
    dir_paths = [dir_path + "/" for dir_path in dir_paths]
    return dir_paths<|MERGE_RESOLUTION|>--- conflicted
+++ resolved
@@ -383,43 +383,8 @@
         message_id = re.sub(r"[^a-zA-Z0-9]+", "", message_id)
         return message_id
 
-<<<<<<< HEAD
 
 class ListservList(ListservListIO):
-=======
-    @staticmethod
-    def to_dict(msg: mboxMessage, include_body: bool=True) -> Dict[str, str]:
-        if include_body:
-            dic = {"Body": msg.get_payload()}
-        else:
-            dic = {}
-        for key, value in msg.items():
-            dic[key] = value
-        return dic
-
-    @staticmethod
-    def to_pandas_dataframe(msg: mboxMessage, include_body: bool=True) -> pd.DataFrame:
-        return pd.DataFrame(
-            ListservMessageParser.to_dict(msg, include_body),
-            index=[msg["Message-ID"]],
-        )
-
-    @staticmethod
-    def to_mbox(msg: mboxMessage, filepath: str, mode: str = "w"):
-        """
-        Safe mail list to .mbox files.
-        """
-        if Path(filepath).is_file():
-            Path(filepath).unlink()
-        mbox = mailbox.mbox(filepath)
-        mbox.lock()
-        mbox.add(msg)
-        mbox.flush()
-        mbox.unlock()
-
-
-class ListservList:
->>>>>>> b41e5442
     """
     This class handles the scraping of a single mailing list of a public archive
     in the LISTSERV 16.5 format.
@@ -562,8 +527,7 @@
 
     @classmethod
     def from_mbox(cls, name: str, filepath: str) -> "ListservList":
-        box = mailbox.mbox(filepath, create=False)
-        msgs = list(box.values())
+        msgs = ListservListIO.from_mbox(name, filepath)
         return cls(name, filepath, msgs)
 
     @classmethod
@@ -834,54 +798,12 @@
         return [
             line_nr for line_nr, line in enumerate(content) if "=" * 73 in line
         ]
-<<<<<<< HEAD
 
     def to_dict(self, include_body: bool=True) -> Dict[str, List[str]]:
         ListservListIO.to_dict(self.messages, include_body)
 
     def to_pandas_dataframe(self, include_body: bool=True) -> pd.DataFrame:
         ListservListIO.to_pandas_dataframe(self.messages, include_body)
-=======
-    
-    def to_dict(self, include_body: bool=True) -> Dict[str, List[str]]:
-        """
-        Place all message into a dictionary.
-        """
-        dic = {}
-        for idx, msg in enumerate(self.messages):
-            #if msg["message-id"] != None:  #TODO: why are some 'None'?
-            for key, value in msg.items():
-                key = key.lower()
-                if key not in dic.keys():
-                    dic[key] = [np.nan]*len(self.messages)
-                dic[key][idx] = value
-        if include_body:
-            dic['body'] = [np.nan]*len(self.messages)
-            for idx, msg in enumerate(self.messages):
-                #if msg["message-id"] != None:
-                dic['body'][idx] = msg.get_payload()
-        lengths = [len(value) for value in dic.values()]
-        assert all([diff == 0 for diff in np.diff(lengths)])
-        return dic
-
-    def to_pandas_dataframe(self, include_body: bool=True) -> pd.DataFrame:
-        dic = self.to_dict(include_body)
-        df = pd.DataFrame(dic).set_index("message-id")
-        # get index of date-times
-        index = np.array([
-            True if (isinstance(dt, str)) and (len(dt) > 10) and not pd.isna(dt)
-            else False
-            for i, dt in enumerate(df["date"])
-        ], dtype="bool")
-        df = df.loc[index, :]
-        # convert data type from string to datetime.datetime object
-        df.loc[:, 'date'].update(
-                df.loc[:, 'date'].apply(
-                lambda x: datetime.datetime.strptime(x, "%a, %d %b %Y %H:%M:%S %z")
-            )
-        )
-        return df
->>>>>>> b41e5442
 
     def to_mbox(self, dir_out: str, filename: Optional[str] = None):
         """Safe mailing list to .mbox files."""
@@ -1230,59 +1152,12 @@
                 dic[f"ID{msg_nr}"] = msg.to_dict()
                 msg_nr += 1
         return dic
-<<<<<<< HEAD
 
     def to_dict(self, include_body: bool=True) -> Dict[str, List[str]]:
         ListservArchiveIO.to_dict(self.lists, include_body)
 
     def to_pandas_dataframe(self, include_body: bool=True) -> pd.DataFrame:
         ListservArchiveIO.to_pandas_dataframe(self.lists, include_body)
-=======
-    
-    def to_dict(self, include_body: bool=True) -> Dict[str, List[str]]:
-        """
-        Place all message into a dictionary.
-        """
-        nr_msgs = 0
-        for ii, mlist in enumerate(self.lists):
-            dic_mlist = mlist.to_dict(include_body)
-            if ii == 0:
-                dic_march = dic_mlist
-                dic_march['mailing-list'] = [mlist.name]*len(mlist)
-            else:
-                # add mlist items to march
-                for key, value in dic_mlist.items():
-                    if key not in dic_march.keys():
-                        dic_march[key] = [np.nan]*nr_msgs
-                    dic_march[key].extend(value)
-                # if mlist does not contain items that are in march
-                key_miss = list(set(dic_march.keys()) - set(dic_mlist.keys()))
-                key_miss.remove('mailing-list')
-                for key in key_miss:
-                    dic_march[key].extend([np.nan]*len(mlist))
-                
-                dic_march['mailing-list'].extend([mlist.name]*len(mlist))
-            nr_msgs += len(mlist)
-        lengths = [len(value) for value in dic_march.values()]
-        assert all([diff == 0 for diff in np.diff(lengths)])
-        return dic_march
-
-    def to_pandas_dataframe(self, include_body: bool=True) -> pd.DataFrame:
-        df = pd.DataFrame(self.to_dict(include_body)).set_index("message-id")
-        # get index of date-times
-        index = np.array([
-            True if (isinstance(dt, str)) and (len(dt) > 10) and not pd.isna(dt)
-            else False
-            for i, dt in enumerate(df["date"])
-        ], dtype="bool")
-        # convert data type from string to datetime.datetime object
-        df.loc[index, 'date'].update(
-            df.loc[index, 'date'].apply(
-                lambda x: datetime.datetime.strptime(x, "%a, %d %b %Y %H:%M:%S %z")
-            )
-        )
-        return df
->>>>>>> b41e5442
 
     def to_mbox(self, dir_out: str):
         """
