--- conflicted
+++ resolved
@@ -86,26 +86,7 @@
     )
     """
 
-    empty_header = {
-<<<<<<< HEAD
-        "subject": None,
-        "from": None,
-        "reply-to": None,
-=======
-        #"subject": None,
->>>>>>> 23025d6c
-        #"fromname": None,
-        #"fromaddr": None,
-        #"toname": None,
-        #"toaddr": None,
-<<<<<<< HEAD
-        "date": None,
-        "contenttype": None,
-=======
-        #"date": None,
-        #"contenttype": None,
->>>>>>> 23025d6c
-    }
+    empty_header = {}
 
     def __init__(
         self,
